---
layout: default
title: OpusTrainer
nav_order: 7
---

# OpusTrainer


[OpusTrainer](https://github.com/hplt-project/OpusTrainer) is a training tool developed by the HPLT project. 
It feeds training data to Marian and provides the ability to do useful manipulations with the data, 
such as shuffling, mixing multiple datasets in the specified proportion, splitting training into multiple stages and augmentation.

See [this paper](https://arxiv.org/pdf/2311.14838.pdf) for more details and recommendations on how to set augmentation values.

## Data augmentation

Data augmentation helps make translation models more robust, which is especially useful for usage with noisy internet pages.

OpusTrainer augments data on the fly, meaning it will generate unique data for each epoch of training.

Supported augmentations:
- **Upper case** - make some sentences from the dataset upper case
- **Title case** - use title case for some sentences from the dataset
- **Typos** - add random typos in some words
- **Noise** - insert lines with random unicode noise
- **Tags (inline noise)** - add emojis and other random Unicode symbols in the source and target sentences in the appropriate positions
  (requires whitespace tokenized alignments for the training corpus)

It is possible to specify the probability of augmentation 
(which will roughly correspond to the percentage of augmented sentences):
```yaml
modifiers:
- UpperCase: 0.1 # Apply randomly to 10% of sentences
```

See [OpusTrainer Readme](https://github.com/hplt-project/OpusTrainer?tab=readme-ov-file#modifiers) for detailed documentation.

## Curriculum learning

Ability to split training into multiple stages. Each stage is configurable to use a mix of different datasets.

We use it to pretrain the teacher model on the augmented dataset that includes the original parallel corpus and 
back-translations and then continue training on the original parallel corpus only
(see [teacher config](https://github.com/mozilla/translations/tree/main/pipeline/train/configs/opustrainer/teacher.two-stage.yml)).

To switch to a [one stage](https://github.com/mozilla/translations/tree/main/pipeline/train/configs/opustrainer/teacher.one-stage.yml) training
use a config option:

```yaml
experiment:
  ...
  teacher-mode: "one-stage"
```
This is useful when the model stops training too early on the fine-tuning stage which usually indicates having a high quality back-translated data and noisy original parallel data.
It likely will be the case when using a pre-trained student model as a backward model as it has higher quality than a shallow s2s model that we train as a part of the pipeline.

## Configuration

OpusTrainer configuration files for the trained models are located in 
the [/pipeline/train/configs/opustrainer/](https://github.com/mozilla/translations/tree/main/pipeline/train/configs/opustrainer/) directory.

`{dataset0}`, `{dataset1}` and `{vocab}` will be replaced by the training datasets and a path to Sentencepiece `vocab.spm` passed in `pipeline/train/train.py` script.

See more details on configuration in the OpusTrainer [readme](https://github.com/hplt-project/OpusTrainer).

Example OpusTrainer config:
```yaml
datasets:
  original: {dataset0} # Original parallel corpus
  backtranslated: {dataset1} # Back-translated data + Original parallel corpus

stages:
  - pretrain
  - finetune

pretrain:
  - original 0.5
  - backtranslated 0.5
  - until original 2 # General training until 2 epochs of original

finetune:
  - original 1.0
  - until original inf # Fine-tuning only on original until the early stopping

modifiers:
- UpperCase: 0.1 # Apply randomly to 10% of sentences
- TitleCase: 0.1
- Typos: 0.05
- Noise: 0.0005
  min_word_length: 2 # Minimum word length for each word in the noisy sentence
  max_word_length: 5 # Maximum word length for each word in the noisy sentence
  max_words: 6 # Maximum number of words in each noisy sentence
- Tags: 0.05
  custom_detok_src: "icu:{src}"
  custom_detok_trg: "icu:{trg}"
  augment: 1
  tag: 0
  spm_vocab: {vocab}
seed: 1111

# parallel sentences + token alignments
num_fields: 3
```

#### Tokenization and alignments

`Tags` modifiers requires whitespace, Moses or ICU tokenized alignments as input. 
Marian requires Sentencepiece tokenized alignments and raw text input. 
To make them compatible `Tags` modifier can remap the alignments in the end using the passed Sentencepiece model `spm_vocab: vocab.spm` (student model use case). 
If the `spm_vocab` argument is missing `Tags` modifier will remove alignments and output only the parallel sentences (teacher model use case). 

Currently, ICUs-tokenized text and its alignments are passed to OpusTrainer (to work around CJK languages where whitespace-based tokenization doesn't make sense). 
<<<<<<< HEAD
Whitespaces are reprenseted with a special symbol "▁" to allow for lossless text reconstruction on OpusTrainer side. 
=======
Whitespaces are represented with a special symbol "▁" to allow for lossless text reconstruction on OpusTrainer side. 
>>>>>>> 7d45b3a1
`custom_detok_icu:{src,trg}` OpusTrainer modifiers are applied to detokenize text after inline noise is added. 
Then the detokenized text is passed to Marian together with the alignments remapped to SentencePiece tokenization.

## Models

Current strategy is to run as many supported augmentations as possible for the teacher 
and student models and skip augmentaiton entirely for the backward model. 
This is mostly based on the intuition that we do not need the backward model to be robust and would rather prioritize quality that is usually affected by the noisier data.
Even though the student is supposed to learn on the exact output of the teacher model, training on augmented data seems to be working in practice.

We might rethink this strategy in future after running more experiments.


## Evaluation

To test the effects of the data augmentation on the trained models, the data downloader supports augmentation of the evaluation datasets.
It allows running the validation while training and the final evaluation on an augmented datasets.

Add an augmentation modifier to any dataset in the training config in the following format:

`<dataset-importer>_<augmentation-modifier>_<dataset-name>`

For example:

```yaml
- flores_aug-title-strict_devtest
- sacrebleu_aug-mix_wmt19/dev
- opus_aug-typos_ada83/v1
```


### Supported modifiers

`aug-typos` - applies 4 random typos to all sentences in the dataset

`aug-title` - applies title case to the whole dataset

`aug-upper` -  applies upper case to the whole dataset

`aug-noise` -  generates extra lines with noise (1 line of noise for each line of the dataset, so the dataset becomes twice longer)

`aug-inline-noise` -  inserts the same random noise in the appropriate positions of the source and target sentences based on dynamically generated alignments. 
It uses unsupervised aligner [SimAlign](https://github.com/cisnlp/simalign) which is based on BERT and quite slow, 
so it should only be used on small evaluation datasets.

`aug-mix` - applies all the existing modifiers with 0.05 probability each

`aug-mix-cjk` - applies only the modifiers applicable to CJK languages (noise ones)

### Example training config
```yaml
  # datasets for validation while training
  devtest:
    - flores_aug-mix_dev
    - sacrebleu_aug-mix_wmt19/dev
  # datasets for the final evaluation
  test:
    - flores_devtest
    - flores_aug-mix_devtest
    - flores_aug-title_devtest
    - flores_aug-upper_devtest
    - flores_aug-typos_devtest
    - flores_aug-noise_devtest
    - flores_aug-inline-noise_devtest
```<|MERGE_RESOLUTION|>--- conflicted
+++ resolved
@@ -111,11 +111,7 @@
 If the `spm_vocab` argument is missing `Tags` modifier will remove alignments and output only the parallel sentences (teacher model use case). 
 
 Currently, ICUs-tokenized text and its alignments are passed to OpusTrainer (to work around CJK languages where whitespace-based tokenization doesn't make sense). 
-<<<<<<< HEAD
-Whitespaces are reprenseted with a special symbol "▁" to allow for lossless text reconstruction on OpusTrainer side. 
-=======
 Whitespaces are represented with a special symbol "▁" to allow for lossless text reconstruction on OpusTrainer side. 
->>>>>>> 7d45b3a1
 `custom_detok_icu:{src,trg}` OpusTrainer modifiers are applied to detokenize text after inline noise is added. 
 Then the detokenized text is passed to Marian together with the alignments remapped to SentencePiece tokenization.
 
