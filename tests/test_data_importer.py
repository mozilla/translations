--- conflicted
+++ resolved
@@ -107,10 +107,7 @@
     "importer,src_lang,trg_lang,dataset",
     [
         ("mtdata", "en", "ru", "Neulab-tedtalks_test-1-eng-rus"),
-<<<<<<< HEAD
-=======
         ("mtdata", "en", "zh", "OPUS-gnome-v1-eng-zho_CN"),
->>>>>>> 295d2f63
         ("opus", "en", "ru", "ELRC-3075-wikipedia_health_v1"),
         ("opus", "ru", "en", "ELRC-3075-wikipedia_health_v1"),
         ("flores", "en", "ru", "dev"),
