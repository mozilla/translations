import json
import os

import pytest
import zstandard as zstd
<<<<<<< HEAD
from fixtures import DataDir, en_sample, get_mocked_downloads, ru_sample
=======
from fixtures import DataDir, en_sample, get_mocked_downloads, ru_sample, zh_sample, FIXTURES_PATH
>>>>>>> 436ba7ff
from pipeline.data import dataset_importer
from pipeline.data.dataset_importer import run_import

SRC = "ru"
TRG = "en"
CURRENT_FOLDER = os.path.dirname(os.path.abspath(__file__))

<<<<<<< HEAD
hplt_translations = {
    "en": [
        "If you are having problems with your HP Computer, the article below will help determine if the problem is with your HP Drivers. Downloading the latest Driver releases helps resolve Driver conflicts and improve your computer's stability and performance. Updates are recommended for all Windows 10, 8, Windows 7, XP and Vista users.\n",
        "This webpage shows information on what a issue is and the various issues that may occurs when no permission to write document. Several issue are easy to fix, but others are not, so you need to read our article to find proper methods, so, our article is very necessary for you to read.\n",
        "0x8004D00D XACT_E_NOTCURRENT The transaction failed to commit due to the failure of optimistic concurrency control in at least one of the resource managers.\n",
        "5. Download the driver which you want. There may be numerous variations shown. Pick the latest one. If these doesn't work, the easiest way you can see.\n",
        '3. Depending on your view options either click on "uninstall a program" or "program and features". 4. When the programs and features window opens select the program your want to uninstall from the list and click on the "Uninstall" button. 5. Confirm that you want to uninstall a program by clicking on the "Yes" button.\n',
        "2.Follow the instructions in the preceding procedure to update drivers. 3.Click Search automatically for updated driver software. 4. If below message popped up, your driver is already the latest driver and there is no need to update. 5. If a new driver is found, please follow the instruction to install it and restart your computer. Description Compatibility\n",
        "Show the most common Drivers below\n",
        "HP Drivers Download Utility was created to save your time resolving driver problems by providing you with a single, automatic tool.\n",
        "All your drivers just in a minute!\n",
        "Have you encountered and don't know how to resolve issue? This guide show information on most usual lead to for problem, we hope your PC can in order after reading this.\n",
    ],
    "ru": [
        "Мы прошли проверку временем, и стали одним из ведущих операторов на рынке России в поставках металла как со склада, так и напрямую с металлургических комбинатов на объекты наших клиентов. Мы предлагаем оптимальные варианты поставок металла вашему предприятию в нужные сроки, в требуемом объеме, с необходимым качеством.\n",
        "Именно так мы видим нашу историю, – 17 лет ежедневного упорного труда «вопреки, а не благодаря», - формируя рынок и меняя компанию. Это история, которую мы пишем и сегодня, - принимая решения и воплощая их в жизнь. Это история про отношения и про внутренние рекорды. История о том, как складывать пазл внутри компании, достигать, и кропотливо создавать следующий пазл. История о том, как этические ценности становятся генетическим кодом компании. История строительства умного бизнеса. История создания своей бизнес-модели, во главу которой поставлен клиент и его потребности. Мы не останавливаемся, мы уже работаем в будущем.\n",
        "«быть конкурентоспособней» – мы становимся полностью независимым металлотрейдером, это решение во многом предопределило наше острое восприятие рынка и потребностей наших клиентов.\n",
        "«быть лучше» – мы значительно улучшили предлагаемый клиентам ассортимент, - мы начинаем работать со всеми ведущими металлургическим комбинатами России и зарубежья.\n",
        "«быть в гармонии» – сетевое развитие становится стратегической целью компании, в её рамках клиентская перспектива становится ключевым компонентом.\n",
        "Поэтому никакой критической ситуации сейчас нет, как и необходимости вводить какие-либо ограничения на федеральном уровне. Но рекомендуется следовать стандартным мерам предосторожности — носить маски в общественных местах, соблюдать гигиену рук. Это крайне важно для уязвимых категорий граждан. Также следует вакцинироваться, если подошло время.\n",
        "Отмечу, что сегодняшний рост в большей степени связан со сменой циркулирующих субвариантов вируса, а не с сезоном летних отпусков. Ведь летом люди проводят больше времени на открытом воздухе, где риски инфицирования не столь высоки. Хотя в некоторых случаях повышенная мобильность, смена климата и часовых поясов всё же могут приводить к ослаблению иммунитета и способствовать развитию инфекции. Это многие ощущали на себе в период после летних отпусков.\n",
        "— Итальянские исследователи пришли к выводу, что к каждому 20-му, кто переболел коронавирусом, возможно, никогда больше не вернутся обоняние и вкус. О подобных осложнениях также говорят российские специалисты. Вызывает ли постковид новые, более лёгкие варианты коронавируса? — Постковидный синдром продолжает регистрироваться у людей по всему миру. Считается, что он встречается у одного из восьми взрослых. В отдельных случаях при постковидном синдроме наблюдаются признаки поражения сердечно-сосудистой системы, почек, метаболические нарушения. У некоторых пациентов стойкая потеря вкуса и запаха отмечается уже на протяжении двух лет.\n",
        "Главным фактором прекращения пандемии COVID-19 станет коллективный иммунитет, его можно достичь за счёт вакцинации. Об этом в интервью...\n",
        "Сложно сказать, восстановится ли окончательно вкус или обоняние у тех, кто испытывает проблемы с ними после перенесённого COVID-19. Ещё в доковидную эпоху было показано, что 1,5% населения имеют проблемы с обонянием. После 50 лет их ощущают более 50% населения, а после 80 лет — более 80%. Поэтому если предрасположенность к этим нарушениям у человека была и до COVID-19, то такие нарушения после перенесённой инфекции могут продолжаться неопределённо долго.\n",
    ],
=======
# the first 10 lines are copied from data/tests_data/test_data_importer/artifacts/mono_v1_2.{en,ru}.zst
hplt_expected = {
    "en": """If you are having problems with your HP Computer, the article below will help determine if the problem is with your HP Drivers. Downloading the latest Driver releases helps resolve Driver conflicts and improve your computer's stability and performance. Updates are recommended for all Windows 10, 8, Windows 7, XP and Vista users.
This webpage shows information on what a issue is and the various issues that may occurs when no permission to write document. Several issue are easy to fix, but others are not, so you need to read our article to find proper methods, so, our article is very necessary for you to read.
0x8004D00D XACT_E_NOTCURRENT The transaction failed to commit due to the failure of optimistic concurrency control in at least one of the resource managers.
5. Download the driver which you want. There may be numerous variations shown. Pick the latest one. If these doesn't work, the easiest way you can see.
3. Depending on your view options either click on "uninstall a program" or "program and features". 4. When the programs and features window opens select the program your want to uninstall from the list and click on the "Uninstall" button. 5. Confirm that you want to uninstall a program by clicking on the "Yes" button.
2.Follow the instructions in the preceding procedure to update drivers. 3.Click Search automatically for updated driver software. 4. If below message popped up, your driver is already the latest driver and there is no need to update. 5. If a new driver is found, please follow the instruction to install it and restart your computer. Description Compatibility
Show the most common Drivers below
HP Drivers Download Utility was created to save your time resolving driver problems by providing you with a single, automatic tool.
All your drivers just in a minute!
Have you encountered and don't know how to resolve issue? This guide show information on most usual lead to for problem, we hope your PC can in order after reading this.""",
    "ru": """Мы прошли проверку временем, и стали одним из ведущих операторов на рынке России в поставках металла как со склада, так и напрямую с металлургических комбинатов на объекты наших клиентов. Мы предлагаем оптимальные варианты поставок металла вашему предприятию в нужные сроки, в требуемом объеме, с необходимым качеством.
«быть конкурентоспособней» – мы становимся полностью независимым металлотрейдером, это решение во многом предопределило наше острое восприятие рынка и потребностей наших клиентов.
«быть лучше» – мы значительно улучшили предлагаемый клиентам ассортимент, - мы начинаем работать со всеми ведущими металлургическим комбинатами России и зарубежья.
«быть в гармонии» – сетевое развитие становится стратегической целью компании, в её рамках клиентская перспектива становится ключевым компонентом.
Поэтому никакой критической ситуации сейчас нет, как и необходимости вводить какие-либо ограничения на федеральном уровне. Но рекомендуется следовать стандартным мерам предосторожности — носить маски в общественных местах, соблюдать гигиену рук. Это крайне важно для уязвимых категорий граждан. Также следует вакцинироваться, если подошло время.
Отмечу, что сегодняшний рост в большей степени связан со сменой циркулирующих субвариантов вируса, а не с сезоном летних отпусков. Ведь летом люди проводят больше времени на открытом воздухе, где риски инфицирования не столь высоки. Хотя в некоторых случаях повышенная мобильность, смена климата и часовых поясов всё же могут приводить к ослаблению иммунитета и способствовать развитию инфекции. Это многие ощущали на себе в период после летних отпусков.
— Итальянские исследователи пришли к выводу, что к каждому 20-му, кто переболел коронавирусом, возможно, никогда больше не вернутся обоняние и вкус. О подобных осложнениях также говорят российские специалисты. Вызывает ли постковид новые, более лёгкие варианты коронавируса?
— Постковидный синдром продолжает регистрироваться у людей по всему миру. Считается, что он встречается у одного из восьми взрослых. В отдельных случаях при постковидном синдроме наблюдаются признаки поражения сердечно-сосудистой системы, почек, метаболические нарушения. У некоторых пациентов стойкая потеря вкуса и запаха отмечается уже на протяжении двух лет.
Главным фактором прекращения пандемии COVID-19 станет коллективный иммунитет, его можно достичь за счёт вакцинации. Об этом в интервью...
Сложно сказать, восстановится ли окончательно вкус или обоняние у тех, кто испытывает проблемы с ними после перенесённого COVID-19. Ещё в доковидную эпоху было показано, что 1,5% населения имеют проблемы с обонянием. После 50 лет их ощущают более 50% населения, а после 80 лет — более 80%. Поэтому если предрасположенность к этим нарушениям у человека была и до COVID-19, то такие нарушения после перенесённой инфекции могут продолжаться неопределённо долго.""",
>>>>>>> 436ba7ff
}

hplt_stats = {
    "en": {
        "shards": {
            "description": "How many shards were sampled from. Each shard contains a subset of the total datasets available.",
            "filtered": 1,
            "kept": 1,
            "visited": 2,
        },
        "visited_lines": {
            "description": "How many lines were visited and kept from the HPLT documents.",
<<<<<<< HEAD
            "filtered": 1517,
            "kept": 208,
            "visited": 1725,
=======
            "filtered": 1516,
            "kept": 205,
            "visited": 1721,
>>>>>>> 436ba7ff
        },
        "document_count": {
            "description": "How many documents were visited. This can help represent data diversity.",
            "value": 15,
        },
        "duplicate_lines": {
            "description": "Of the collected lines, this counts how many were duplicates and discarded.",
            "value": 27,
        },
<<<<<<< HEAD
        "final_lines": {
            "description": "How many lines were actually written. Smaller lines will be combined together.",
            "value": 100,
        },
=======
        "final_lines": {"description": "How many lines were actually written.", "value": 100},
>>>>>>> 436ba7ff
    },
    "ru": {
        "shards": {
            "description": "How many shards were sampled from. Each shard contains a subset of the total datasets available.",
            "filtered": 1,
            "kept": 1,
            "visited": 2,
        },
        "visited_lines": {
            "description": "How many lines were visited and kept from the HPLT documents.",
<<<<<<< HEAD
            "filtered": 2192,
            "kept": 164,
=======
            "filtered": 2194,
            "kept": 162,
>>>>>>> 436ba7ff
            "visited": 2356,
        },
        "document_count": {
            "description": "How many documents were visited. This can help represent data diversity.",
            "value": 22,
        },
        "duplicate_lines": {
            "description": "Of the collected lines, this counts how many were duplicates and discarded.",
            "value": 33,
        },
<<<<<<< HEAD
        "final_lines": {
            "description": "How many lines were actually written. Smaller lines will be combined together.",
            "value": 100,
        },
=======
        "final_lines": {"description": "How many lines were actually written.", "value": 100},
>>>>>>> 436ba7ff
    },
}


def add_fake_alignments(corpus):
    corpus_and_aln = []
    for line in corpus:
        parts = line.split("\t")
        src_sent, trg_sent = parts[0], parts[1]
        min_len = min(len(src_sent.split()), len(trg_sent.split()))
        aln = " ".join([f"{idx}-{idx}" for idx in range(min_len)])
        corpus_and_aln.append(f"{line}\t{aln}")

    return corpus_and_aln


# it's very slow to download and run BERT on 2000 lines
dataset_importer.add_alignments = add_fake_alignments


def read_lines(path):
    with zstd.open(path, "rt") as f:
        return f.readlines()


def is_title_case(text):
    return all((word[0].isupper() or not word.isalpha()) for word in text.split())


def is_title_lines(src_l, trg_l, aug_src_l, aug_trg_l):
    return is_title_case(aug_src_l) and is_title_case(aug_trg_l)


def is_upper_case(text):
    return all((word.isupper() or not word.isalpha()) for word in text.split())


def is_upper_lines(src_l, trg_l, aug_src_l, aug_trg_l):
    return is_upper_case(aug_src_l) and is_upper_case(aug_trg_l)


def only_src_is_different(src_l, trg_l, aug_src_l, aug_trg_l):
    return src_l != aug_src_l and trg_l == aug_trg_l


def src_and_trg_are_different(src_l, trg_l, aug_src_l, aug_trg_l):
    return src_l != aug_src_l and trg_l != aug_trg_l


def aug_lines_are_not_too_long(src_l, trg_l, aug_src_l, aug_trg_l):
    return (
        len(src_l) <= len(aug_src_l)
        and len(trg_l) <= len(aug_trg_l)
        # when Tags modifier is enabled with 1.0 probability it generates too many noise insertions in each sentence
        # the length ratio can still be high for one word sentences
        and len(aug_src_l) < len(src_l) * 4
        and len(aug_trg_l) < len(trg_l) * 4
    )


def all_len_equal(*items):
    return len(set(items)) == 1


def twice_longer(src, trg, aug_src, aug_trg):
    return src * 2 == aug_src and trg * 2 == aug_trg


def config(trg_lang):
    zh_config_path = os.path.abspath(os.path.join(FIXTURES_PATH, "config.pytest.enzh.yml"))
    return zh_config_path if trg_lang == "zh" else None


@pytest.fixture(scope="function")
def data_dir():
    return DataDir("test_data_importer")


@pytest.mark.parametrize(
    "importer,trg_lang,dataset",
    [
        ("mtdata", "ru", "Neulab-tedtalks_test-1-eng-rus"),
        ("opus", "ru", "ELRC-3075-wikipedia_health_v1"),
        ("flores", "ru", "dev"),
        ("flores", "zh", "dev"),
        ("sacrebleu", "ru", "wmt19"),
        ("url", "ru", "gcp_pytest-dataset_a0017e"),
    ],
)
def test_basic_corpus_import(importer, trg_lang, dataset, data_dir):
    data_dir.run_task(
        f"dataset-{importer}-{dataset}-en-{trg_lang}",
        env={
            "WGET": os.path.join(CURRENT_FOLDER, "fixtures/wget"),
            "MOCKED_DOWNLOADS": get_mocked_downloads(),
        },
        config=config(trg_lang),
    )

    prefix = data_dir.join(f"artifacts/{dataset}")
    output_src = f"{prefix}.en.zst"
    output_trg = f"{prefix}.{trg_lang}.zst"

    assert os.path.exists(output_src)
    assert os.path.exists(output_trg)
    assert len(read_lines(output_src)) > 0
    assert len(read_lines(output_trg)) > 0


mono_params = [
<<<<<<< HEAD
    ("news-crawl", "en", "news_2021", [0, 1, 4, 6, 3, 7, 5, 2]),
    ("news-crawl", "ru", "news_2021", [0, 1, 4, 6, 3, 7, 5, 2]),
    ("url", "en", "gcp_pytest-dataset_en_cdd0d7", [2, 1, 5, 4, 0, 7, 6, 3]),
    ("url", "ru", "gcp_pytest-dataset_ru_be3263", [5, 4, 2, 0, 7, 1, 3, 6]),
=======
    ("news-crawl", "en", "news_2021",                    [0, 1, 4, 6, 3, 7, 5, 2]),
    ("news-crawl", "ru", "news_2021",                    [0, 1, 4, 6, 3, 7, 5, 2]),
    ("news-crawl", "zh", "news_2021",                    [0, 1, 4, 6, 3, 7, 5, 2]),
    ("url",        "en", "gcp_pytest-dataset_en_cdd0d7", [2, 1, 5, 4, 0, 7, 6, 3]),
    ("url",        "ru", "gcp_pytest-dataset_ru_be3263", [5, 4, 2, 0, 7, 1, 3, 6]),
>>>>>>> 436ba7ff
]  # fmt: skip


@pytest.mark.parametrize(
    "importer,language,dataset,sort_order",
    mono_params,
    ids=[f"{d[0]}-{d[1]}" for d in mono_params],
)
def test_mono_source_import(importer, language, dataset, sort_order, data_dir):
    data_dir.run_task(
        f"dataset-{importer}-{dataset}-{language}",
        env={
            "WGET": os.path.join(CURRENT_FOLDER, "fixtures/wget"),
            "MOCKED_DOWNLOADS": get_mocked_downloads(),
        },
        config=config(language),
    )

    prefix = data_dir.join(f"artifacts/{dataset}")
    mono_data = f"{prefix}.{language}.zst"

    data_dir.print_tree()

    sample = {"en": en_sample, "ru": ru_sample, "zh": zh_sample}

    sample_lines = sample[language].splitlines(keepends=True)

    assert os.path.exists(mono_data)
    source_lines = list(read_lines(mono_data))
    assert [
        source_lines.index(line) for line in sample_lines
    ] == sort_order, "The data is shuffled."


@pytest.mark.parametrize(
    "language",
    ["ru", "en"],
)
def test_mono_hplt(language, data_dir: DataDir):
    dataset = "mono_v1_2"
    data_dir.print_tree()
    max_sentences = 100
    max_characters = 600

    data_dir.run_task(
        f"dataset-hplt-{dataset}-{language}",
        env={
            "MOCKED_DOWNLOADS": get_mocked_downloads(),
        },
        extra_args=[
            "--max_sentences",
            str(max_sentences),
            "--hlpt_max_characters",
            str(max_characters),
        ],
    )
    data_dir.print_tree()

    lines = read_lines(data_dir.join(f"artifacts/{dataset}.{language}.zst"))
    max_len = max(len(l) for l in lines)
    assert len(lines) == max_sentences
    assert max_len <= max_characters
    assert max_len > max_characters - 50
    assert (
        json.loads(data_dir.load(f"artifacts/{dataset}.{language}.stats.json"))
        == hplt_stats[language]
    )
    assert [l[:-1] for l in lines[:10]] == hplt_expected[language].split("\n")


@pytest.mark.parametrize(
    "params",
    [
        ("sacrebleu_aug-upper_wmt19", is_upper_lines, all_len_equal, None, 1.0, 1.0),
        ("sacrebleu_aug-title_wmt19", is_title_lines, all_len_equal, None, 1.0, 1.0),
        # there's a small chance for the string to stay the same
        ("sacrebleu_aug-typos_wmt19", only_src_is_different, all_len_equal, None, 0.95, 1.0),
        # noise modifier generates extra lines
        ("sacrebleu_aug-noise_wmt19", lambda x: True, twice_longer, None, 0.0, 0.0),
        (
            "sacrebleu_aug-inline-noise_wmt19",
            src_and_trg_are_different,
            all_len_equal,
            aug_lines_are_not_too_long,
            # we reduce probability otherwise it generates too much noise in each sentence
            0.4,
            0.7,
        ),
    ],
    ids=["upper", "title", "typos", "noise", "inline-noise"],
)
def test_specific_augmentation(params, data_dir):
    dataset, check_is_aug, check_corpus_len, check_lines, min_rate, max_rate = params
    original_dataset = "sacrebleu_wmt19"
    prefix_aug = data_dir.join(dataset)
    prefix_original = data_dir.join(original_dataset)
    output_src = f"{prefix_aug}.{SRC}.zst"
    output_trg = f"{prefix_aug}.{TRG}.zst"
    original_src = f"{prefix_original}.{SRC}.zst"
    original_trg = f"{prefix_original}.{TRG}.zst"
    run_import("corpus", original_dataset, prefix_original, src=SRC, trg=TRG)

    run_import("corpus", dataset, prefix_aug, src=SRC, trg=TRG)

    data_dir.print_tree()
    assert os.path.exists(output_src)
    assert os.path.exists(output_trg)
    src, trg, aug_src, aug_trg = (
        read_lines(original_src),
        read_lines(original_trg),
        read_lines(output_src),
        read_lines(output_trg),
    )
    assert check_corpus_len(len(src), len(trg), len(aug_src), len(aug_trg))
    if len(src) == len(aug_src):
        aug_num = 0
        for lines in zip(src, trg, aug_src, aug_trg):
            if check_lines:
                assert check_lines(*lines)
            if check_is_aug(*lines):
                aug_num += 1
        rate = aug_num / len(src)
        assert rate >= min_rate
        assert rate <= max_rate


@pytest.mark.parametrize("params", [("ru", "aug-mix"), ("zh", "aug-mix-cjk")])
def test_augmentation_mix(data_dir, params):
    src_lang, modifier = params
    dataset = f"sacrebleu_{modifier}_wmt19"
    original_dataset = "sacrebleu_wmt19"
    prefix = data_dir.join(dataset)
    prefix_original = data_dir.join(original_dataset)
    output_src = f"{prefix}.{src_lang}.zst"
    output_trg = f"{prefix}.{TRG}.zst"
    original_src = f"{prefix_original}.{src_lang}.zst"
    original_trg = f"{prefix_original}.{TRG}.zst"
<<<<<<< HEAD
    run_import("corpus", original_dataset, prefix_original, src=SRC, trg=TRG)

    run_import("corpus", dataset, prefix, src=SRC, trg=TRG)

    AUG_MAX_RATE = 0.35
    AUG_MIN_RATE = 0.01
    data_dir.print_tree()
    assert os.path.exists(output_src)
    assert os.path.exists(output_trg)
    src, trg, aug_src, aug_trg = (
        read_lines(original_src),
        read_lines(original_trg),
        read_lines(output_src),
        read_lines(output_trg),
    )
    len_noise_src = len(aug_src) - len(src)
    len_noise_trg = len(aug_trg) - len(trg)
    # check noise rate
    for noise, original in [(len_noise_src, len(src)), (len_noise_trg, len(trg))]:
        noise_rate = noise / original
        assert noise_rate > AUG_MIN_RATE
        assert noise_rate < AUG_MAX_RATE

    # check augmentation rate without noise
    for aug, original in [(aug_src, src), (aug_trg, trg)]:
        len_unchanged = len(set(aug).intersection(set(original)))
        len_original = len(original)
        aug_rate = (len_original - len_unchanged) / len(original)
        assert aug_rate > AUG_MIN_RATE
        assert aug_rate < AUG_MAX_RATE


def test_augmentation_mix_zh(data_dir):
    SRC = "zh"
    TRG = "en"

    dataset = "sacrebleu_aug-mix-cjk_wmt19"
    original_dataset = "sacrebleu_wmt19"
    prefix = data_dir.join(dataset)
    prefix_original = data_dir.join(original_dataset)
    output_src = f"{prefix}.{SRC}.zst"
    output_trg = f"{prefix}.{TRG}.zst"
    original_src = f"{prefix_original}.{SRC}.zst"
    original_trg = f"{prefix_original}.{TRG}.zst"
    run_import("corpus", original_dataset, prefix_original, src=SRC, trg=TRG)

    run_import("corpus", dataset, prefix, src=SRC, trg=TRG)
=======
    run_import("corpus", original_dataset, prefix_original, src=src_lang, trg=TRG)

    run_import("corpus", dataset, prefix, src=src_lang, trg=TRG)
>>>>>>> 436ba7ff

    AUG_MAX_RATE = 0.35
    AUG_MIN_RATE = 0.01
    data_dir.print_tree()
    assert os.path.exists(output_src)
    assert os.path.exists(output_trg)
    src, trg, aug_src, aug_trg = (
        read_lines(original_src),
        read_lines(original_trg),
        read_lines(output_src),
        read_lines(output_trg),
    )
    len_noise_src = len(aug_src) - len(src)
    len_noise_trg = len(aug_trg) - len(trg)
    # check noise rate
    for noise, original in [(len_noise_src, len(src)), (len_noise_trg, len(trg))]:
        noise_rate = noise / original
        assert noise_rate > AUG_MIN_RATE
        assert noise_rate < AUG_MAX_RATE

    # check augmentation rate without noise
    for aug, original in [(aug_src, src), (aug_trg, trg)]:
        len_unchanged = len(set(aug).intersection(set(original)))
        len_original = len(original)
        aug_rate = (len_original - len_unchanged) / len(original)
        assert aug_rate > AUG_MIN_RATE
        assert aug_rate < AUG_MAX_RATE<|MERGE_RESOLUTION|>--- conflicted
+++ resolved
@@ -3,11 +3,7 @@
 
 import pytest
 import zstandard as zstd
-<<<<<<< HEAD
-from fixtures import DataDir, en_sample, get_mocked_downloads, ru_sample
-=======
 from fixtures import DataDir, en_sample, get_mocked_downloads, ru_sample, zh_sample, FIXTURES_PATH
->>>>>>> 436ba7ff
 from pipeline.data import dataset_importer
 from pipeline.data.dataset_importer import run_import
 
@@ -15,33 +11,6 @@
 TRG = "en"
 CURRENT_FOLDER = os.path.dirname(os.path.abspath(__file__))
 
-<<<<<<< HEAD
-hplt_translations = {
-    "en": [
-        "If you are having problems with your HP Computer, the article below will help determine if the problem is with your HP Drivers. Downloading the latest Driver releases helps resolve Driver conflicts and improve your computer's stability and performance. Updates are recommended for all Windows 10, 8, Windows 7, XP and Vista users.\n",
-        "This webpage shows information on what a issue is and the various issues that may occurs when no permission to write document. Several issue are easy to fix, but others are not, so you need to read our article to find proper methods, so, our article is very necessary for you to read.\n",
-        "0x8004D00D XACT_E_NOTCURRENT The transaction failed to commit due to the failure of optimistic concurrency control in at least one of the resource managers.\n",
-        "5. Download the driver which you want. There may be numerous variations shown. Pick the latest one. If these doesn't work, the easiest way you can see.\n",
-        '3. Depending on your view options either click on "uninstall a program" or "program and features". 4. When the programs and features window opens select the program your want to uninstall from the list and click on the "Uninstall" button. 5. Confirm that you want to uninstall a program by clicking on the "Yes" button.\n',
-        "2.Follow the instructions in the preceding procedure to update drivers. 3.Click Search automatically for updated driver software. 4. If below message popped up, your driver is already the latest driver and there is no need to update. 5. If a new driver is found, please follow the instruction to install it and restart your computer. Description Compatibility\n",
-        "Show the most common Drivers below\n",
-        "HP Drivers Download Utility was created to save your time resolving driver problems by providing you with a single, automatic tool.\n",
-        "All your drivers just in a minute!\n",
-        "Have you encountered and don't know how to resolve issue? This guide show information on most usual lead to for problem, we hope your PC can in order after reading this.\n",
-    ],
-    "ru": [
-        "Мы прошли проверку временем, и стали одним из ведущих операторов на рынке России в поставках металла как со склада, так и напрямую с металлургических комбинатов на объекты наших клиентов. Мы предлагаем оптимальные варианты поставок металла вашему предприятию в нужные сроки, в требуемом объеме, с необходимым качеством.\n",
-        "Именно так мы видим нашу историю, – 17 лет ежедневного упорного труда «вопреки, а не благодаря», - формируя рынок и меняя компанию. Это история, которую мы пишем и сегодня, - принимая решения и воплощая их в жизнь. Это история про отношения и про внутренние рекорды. История о том, как складывать пазл внутри компании, достигать, и кропотливо создавать следующий пазл. История о том, как этические ценности становятся генетическим кодом компании. История строительства умного бизнеса. История создания своей бизнес-модели, во главу которой поставлен клиент и его потребности. Мы не останавливаемся, мы уже работаем в будущем.\n",
-        "«быть конкурентоспособней» – мы становимся полностью независимым металлотрейдером, это решение во многом предопределило наше острое восприятие рынка и потребностей наших клиентов.\n",
-        "«быть лучше» – мы значительно улучшили предлагаемый клиентам ассортимент, - мы начинаем работать со всеми ведущими металлургическим комбинатами России и зарубежья.\n",
-        "«быть в гармонии» – сетевое развитие становится стратегической целью компании, в её рамках клиентская перспектива становится ключевым компонентом.\n",
-        "Поэтому никакой критической ситуации сейчас нет, как и необходимости вводить какие-либо ограничения на федеральном уровне. Но рекомендуется следовать стандартным мерам предосторожности — носить маски в общественных местах, соблюдать гигиену рук. Это крайне важно для уязвимых категорий граждан. Также следует вакцинироваться, если подошло время.\n",
-        "Отмечу, что сегодняшний рост в большей степени связан со сменой циркулирующих субвариантов вируса, а не с сезоном летних отпусков. Ведь летом люди проводят больше времени на открытом воздухе, где риски инфицирования не столь высоки. Хотя в некоторых случаях повышенная мобильность, смена климата и часовых поясов всё же могут приводить к ослаблению иммунитета и способствовать развитию инфекции. Это многие ощущали на себе в период после летних отпусков.\n",
-        "— Итальянские исследователи пришли к выводу, что к каждому 20-му, кто переболел коронавирусом, возможно, никогда больше не вернутся обоняние и вкус. О подобных осложнениях также говорят российские специалисты. Вызывает ли постковид новые, более лёгкие варианты коронавируса? — Постковидный синдром продолжает регистрироваться у людей по всему миру. Считается, что он встречается у одного из восьми взрослых. В отдельных случаях при постковидном синдроме наблюдаются признаки поражения сердечно-сосудистой системы, почек, метаболические нарушения. У некоторых пациентов стойкая потеря вкуса и запаха отмечается уже на протяжении двух лет.\n",
-        "Главным фактором прекращения пандемии COVID-19 станет коллективный иммунитет, его можно достичь за счёт вакцинации. Об этом в интервью...\n",
-        "Сложно сказать, восстановится ли окончательно вкус или обоняние у тех, кто испытывает проблемы с ними после перенесённого COVID-19. Ещё в доковидную эпоху было показано, что 1,5% населения имеют проблемы с обонянием. После 50 лет их ощущают более 50% населения, а после 80 лет — более 80%. Поэтому если предрасположенность к этим нарушениям у человека была и до COVID-19, то такие нарушения после перенесённой инфекции могут продолжаться неопределённо долго.\n",
-    ],
-=======
 # the first 10 lines are copied from data/tests_data/test_data_importer/artifacts/mono_v1_2.{en,ru}.zst
 hplt_expected = {
     "en": """If you are having problems with your HP Computer, the article below will help determine if the problem is with your HP Drivers. Downloading the latest Driver releases helps resolve Driver conflicts and improve your computer's stability and performance. Updates are recommended for all Windows 10, 8, Windows 7, XP and Vista users.
@@ -64,7 +33,6 @@
 — Постковидный синдром продолжает регистрироваться у людей по всему миру. Считается, что он встречается у одного из восьми взрослых. В отдельных случаях при постковидном синдроме наблюдаются признаки поражения сердечно-сосудистой системы, почек, метаболические нарушения. У некоторых пациентов стойкая потеря вкуса и запаха отмечается уже на протяжении двух лет.
 Главным фактором прекращения пандемии COVID-19 станет коллективный иммунитет, его можно достичь за счёт вакцинации. Об этом в интервью...
 Сложно сказать, восстановится ли окончательно вкус или обоняние у тех, кто испытывает проблемы с ними после перенесённого COVID-19. Ещё в доковидную эпоху было показано, что 1,5% населения имеют проблемы с обонянием. После 50 лет их ощущают более 50% населения, а после 80 лет — более 80%. Поэтому если предрасположенность к этим нарушениям у человека была и до COVID-19, то такие нарушения после перенесённой инфекции могут продолжаться неопределённо долго.""",
->>>>>>> 436ba7ff
 }
 
 hplt_stats = {
@@ -77,15 +45,9 @@
         },
         "visited_lines": {
             "description": "How many lines were visited and kept from the HPLT documents.",
-<<<<<<< HEAD
-            "filtered": 1517,
-            "kept": 208,
-            "visited": 1725,
-=======
             "filtered": 1516,
             "kept": 205,
             "visited": 1721,
->>>>>>> 436ba7ff
         },
         "document_count": {
             "description": "How many documents were visited. This can help represent data diversity.",
@@ -95,14 +57,7 @@
             "description": "Of the collected lines, this counts how many were duplicates and discarded.",
             "value": 27,
         },
-<<<<<<< HEAD
-        "final_lines": {
-            "description": "How many lines were actually written. Smaller lines will be combined together.",
-            "value": 100,
-        },
-=======
         "final_lines": {"description": "How many lines were actually written.", "value": 100},
->>>>>>> 436ba7ff
     },
     "ru": {
         "shards": {
@@ -113,13 +68,8 @@
         },
         "visited_lines": {
             "description": "How many lines were visited and kept from the HPLT documents.",
-<<<<<<< HEAD
-            "filtered": 2192,
-            "kept": 164,
-=======
             "filtered": 2194,
             "kept": 162,
->>>>>>> 436ba7ff
             "visited": 2356,
         },
         "document_count": {
@@ -130,14 +80,7 @@
             "description": "Of the collected lines, this counts how many were duplicates and discarded.",
             "value": 33,
         },
-<<<<<<< HEAD
-        "final_lines": {
-            "description": "How many lines were actually written. Smaller lines will be combined together.",
-            "value": 100,
-        },
-=======
         "final_lines": {"description": "How many lines were actually written.", "value": 100},
->>>>>>> 436ba7ff
     },
 }
 
@@ -248,18 +191,11 @@
 
 
 mono_params = [
-<<<<<<< HEAD
-    ("news-crawl", "en", "news_2021", [0, 1, 4, 6, 3, 7, 5, 2]),
-    ("news-crawl", "ru", "news_2021", [0, 1, 4, 6, 3, 7, 5, 2]),
-    ("url", "en", "gcp_pytest-dataset_en_cdd0d7", [2, 1, 5, 4, 0, 7, 6, 3]),
-    ("url", "ru", "gcp_pytest-dataset_ru_be3263", [5, 4, 2, 0, 7, 1, 3, 6]),
-=======
     ("news-crawl", "en", "news_2021",                    [0, 1, 4, 6, 3, 7, 5, 2]),
     ("news-crawl", "ru", "news_2021",                    [0, 1, 4, 6, 3, 7, 5, 2]),
     ("news-crawl", "zh", "news_2021",                    [0, 1, 4, 6, 3, 7, 5, 2]),
     ("url",        "en", "gcp_pytest-dataset_en_cdd0d7", [2, 1, 5, 4, 0, 7, 6, 3]),
     ("url",        "ru", "gcp_pytest-dataset_ru_be3263", [5, 4, 2, 0, 7, 1, 3, 6]),
->>>>>>> 436ba7ff
 ]  # fmt: skip
 
 
@@ -397,10 +333,9 @@
     output_trg = f"{prefix}.{TRG}.zst"
     original_src = f"{prefix_original}.{src_lang}.zst"
     original_trg = f"{prefix_original}.{TRG}.zst"
-<<<<<<< HEAD
-    run_import("corpus", original_dataset, prefix_original, src=SRC, trg=TRG)
-
-    run_import("corpus", dataset, prefix, src=SRC, trg=TRG)
+    run_import("corpus", original_dataset, prefix_original, src=src_lang, trg=TRG)
+
+    run_import("corpus", dataset, prefix, src=src_lang, trg=TRG)
 
     AUG_MAX_RATE = 0.35
     AUG_MIN_RATE = 0.01
@@ -427,53 +362,4 @@
         len_original = len(original)
         aug_rate = (len_original - len_unchanged) / len(original)
         assert aug_rate > AUG_MIN_RATE
-        assert aug_rate < AUG_MAX_RATE
-
-
-def test_augmentation_mix_zh(data_dir):
-    SRC = "zh"
-    TRG = "en"
-
-    dataset = "sacrebleu_aug-mix-cjk_wmt19"
-    original_dataset = "sacrebleu_wmt19"
-    prefix = data_dir.join(dataset)
-    prefix_original = data_dir.join(original_dataset)
-    output_src = f"{prefix}.{SRC}.zst"
-    output_trg = f"{prefix}.{TRG}.zst"
-    original_src = f"{prefix_original}.{SRC}.zst"
-    original_trg = f"{prefix_original}.{TRG}.zst"
-    run_import("corpus", original_dataset, prefix_original, src=SRC, trg=TRG)
-
-    run_import("corpus", dataset, prefix, src=SRC, trg=TRG)
-=======
-    run_import("corpus", original_dataset, prefix_original, src=src_lang, trg=TRG)
-
-    run_import("corpus", dataset, prefix, src=src_lang, trg=TRG)
->>>>>>> 436ba7ff
-
-    AUG_MAX_RATE = 0.35
-    AUG_MIN_RATE = 0.01
-    data_dir.print_tree()
-    assert os.path.exists(output_src)
-    assert os.path.exists(output_trg)
-    src, trg, aug_src, aug_trg = (
-        read_lines(original_src),
-        read_lines(original_trg),
-        read_lines(output_src),
-        read_lines(output_trg),
-    )
-    len_noise_src = len(aug_src) - len(src)
-    len_noise_trg = len(aug_trg) - len(trg)
-    # check noise rate
-    for noise, original in [(len_noise_src, len(src)), (len_noise_trg, len(trg))]:
-        noise_rate = noise / original
-        assert noise_rate > AUG_MIN_RATE
-        assert noise_rate < AUG_MAX_RATE
-
-    # check augmentation rate without noise
-    for aug, original in [(aug_src, src), (aug_trg, trg)]:
-        len_unchanged = len(set(aug).intersection(set(original)))
-        len_original = len(original)
-        aug_rate = (len_original - len_unchanged) / len(original)
-        assert aug_rate > AUG_MIN_RATE
         assert aug_rate < AUG_MAX_RATE