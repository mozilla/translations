--- conflicted
+++ resolved
@@ -37,11 +37,7 @@
         "--log", data_dir.join("artifacts/wmt09.log"),
         '--int8shiftAlphaAll',
         '--vocabs', data_dir.join("vocab.en.spm"), data_dir.join("vocab.ru.spm"),
-<<<<<<< HEAD
-        '--shortlist', data_dir.join("lex.s2t.pruned"), 'false',
-=======
         '--shortlist', data_dir.join("lex.s2t.pruned"),
->>>>>>> e216df86
     ]  # fmt: skip
 
 
