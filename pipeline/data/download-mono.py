#!/usr/bin/env python3
"""
Downloads a monolingual dataset, shuffles it, and truncates it to a maximum amount of sentences.

Kinds:
   taskcluster/kinds/dataset/kind.yml

Example usage:

    pipeline/data/download-mono.py                  \\
        --dataset news-crawl_news.2021              \\
        --language en                               \\
        --max_sentences 100000000                   \\
        --artifacts $TASK_WORKDIR/artifacts

Artifacts:

    artifacts
    └── news.2021.en.zst
"""

import argparse
import os
import shutil
from contextlib import ExitStack
from pathlib import Path
from typing import Optional

from importers.mono.hplt import download_hplt

from pipeline.common.datasets import Dataset, shuffle_with_max_lines
from pipeline.common.downloads import (
    get_download_size,
    read_lines,
    write_lines,
)
from pipeline.common.logging import get_logger
from pipeline.data.cjk import ChineseConverter, ChineseType

# TODO(CJK) - Issue #424
MAX_WORDS_IN_SENTENCE = 100

CURRENT_FOLDER = os.path.dirname(os.path.abspath(__file__))
IMPORTERS_PATH = os.path.abspath(os.path.join(CURRENT_FOLDER, "mono"))

logger = get_logger(__file__)


def main(args_list: Optional[list[str]] = None) -> None:
    parser = argparse.ArgumentParser(
        description=__doc__,
        formatter_class=argparse.RawTextHelpFormatter,  # Preserves whitespace in the help text.
    )
    parser.add_argument("--dataset", type=str, help="The key for the dataset")
    parser.add_argument("--language", type=str, help="The BCP 47 language tag of the dataset")
    parser.add_argument(
        "--max_sentences", type=int, help="The maximum number of sentences to retain"
    )
    parser.add_argument(
        "--hlpt_min_fluency",
        type=float,
        help="The minimum fluency score to filter datasets that include this metric",
        default=0.8,
    )
    parser.add_argument(
        "--hlpt_max_characters",
        type=int,
        help="The maximum number of characters to merge lines in a document before writing. "
        "0 - preserve original lines of HPLT dataset",
        default=0,
    )
    parser.add_argument(
        "--artifacts", type=Path, help="The location where the dataset will be saved"
    )
    args = parser.parse_args(args_list)

    dataset = Dataset(args.dataset)

    file_destination: Path = args.artifacts / f"{dataset.file_safe_name()}.{args.language}.zst"

    logger.info(f"Dataset: {args.dataset}")
    logger.info(f"Language: {args.language}")
    logger.info(f"Max Sentences: {args.max_sentences}")
    logger.info(f"Mininmum Fluency Threshold: {args.hlpt_min_fluency}")
    logger.info(f"Artifacts: {args.artifacts}")
    logger.info(f"File Destination: {file_destination}")

    if not os.path.exists(args.artifacts):
        os.makedirs(args.artifacts)

    if dataset.importer == "hplt":
        download_hplt(
            language=args.language,
            hlpt_min_fluency=args.hlpt_min_fluency,
            max_characters=args.hlpt_max_characters,
            max_lines=args.max_sentences,
            file_destination=file_destination,
        )

        return

    url = None
    if dataset.importer == "url":
        url = dataset.name
    elif dataset.importer == "news-crawl":
        url = f"http://data.statmt.org/news-crawl/{args.language}/{dataset.name}.{args.language}.shuffled.deduped.gz"
        logger.info("Downloading WMT newscrawl monolingual data")
        logger.info(url)
    elif dataset.importer == "opus":
        url = f"https://object.pouta.csc.fi/OPUS-{dataset.name}/mono/{args.language}.txt.gz"
        logger.info("Downloading OPUS monolingual data")
        logger.info(url)
    else:
        raise Exception(f'Unsupported importer "{dataset.importer}"')

    logger.info(f"URL: {url}")

    with ExitStack() as stack:
        outfile = stack.enter_context(write_lines(file_destination))
        lines = stack.enter_context(read_lines(url))

        for line in shuffle_with_max_lines(
            line_stream=lines,
            seed=dataset.name,
            max_lines=args.max_sentences,
            total_byte_size=get_download_size(url),
        ):
            outfile.write(line)

    # TODO: convert everything to Chinese simplified for now
    # TODO: https://github.com/mozilla/firefox-translations-training/issues/896
    if args.language == "zh":
        logger.info("Converting the output file to Chinese Simplified")
        chinese_converter = ChineseConverter()
<<<<<<< HEAD
        count = chinese_converter.convert_file(
            file_destination, file_destination + ".converted.zst", ChineseType.simplified
        )
        shutil.move(file_destination + ".converted.zst", file_destination)
        logger.info(f"Converted {count} lines to Chinese Simplified")
=======
        converted_path = file_destination.with_suffix(".converted.zst")
        stats = chinese_converter.convert_file(
            file_destination, converted_path, ChineseType.simplified
        )
        shutil.move(converted_path, file_destination)
        print(
            f"Converted {stats.script_conversion.converted} lines from {stats.script_conversion.visited} to Chinese Simplified"
        )
        stats.save_json()
>>>>>>> 436ba7ff


if __name__ == "__main__":
    main()<|MERGE_RESOLUTION|>--- conflicted
+++ resolved
@@ -132,13 +132,6 @@
     if args.language == "zh":
         logger.info("Converting the output file to Chinese Simplified")
         chinese_converter = ChineseConverter()
-<<<<<<< HEAD
-        count = chinese_converter.convert_file(
-            file_destination, file_destination + ".converted.zst", ChineseType.simplified
-        )
-        shutil.move(file_destination + ".converted.zst", file_destination)
-        logger.info(f"Converted {count} lines to Chinese Simplified")
-=======
         converted_path = file_destination.with_suffix(".converted.zst")
         stats = chinese_converter.convert_file(
             file_destination, converted_path, ChineseType.simplified
@@ -148,7 +141,6 @@
             f"Converted {stats.script_conversion.converted} lines from {stats.script_conversion.visited} to Chinese Simplified"
         )
         stats.save_json()
->>>>>>> 436ba7ff
 
 
 if __name__ == "__main__":
