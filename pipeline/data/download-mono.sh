#!/bin/bash
##
<<<<<<< HEAD
# Downloads datasets
=======
# Downloads monolingual datasets
>>>>>>> a09b0ac7
#

set -x
set -euo pipefail

echo "###### Downloading monolingual data"

lang=$1
max_sent=$2
prefix=$3
cache=$4
datasets=( "${@:5}" )

file_name="${prefix}.${lang}.gz"
dir=$(dirname "${prefix}")/mono

if [ ! -e "${file_name}" ]; then
  echo "### Downloading monolingual corpus for ${lang}"
  mkdir -p "${dir}"
  coef=0.1

  for dataset in "${datasets[@]}"; do
    echo "### Downloading dataset ${dataset}"
    source_prefix="${dir}/${dataset}.original.${lang}"
    gz_path="${dir}/${dataset}.${lang}.gz"
    name=${dataset#*_}
    type=${dataset%%_*}

    test -s "${source_prefix}.gz" ||
      bash "pipeline/data/importers/mono/${type}.sh" "${lang}" "${source_prefix}" "${name}"

    echo "### Sampling dataset ${dataset}"
    # temporary disable pipefail because perl operation causes SIGPIPE (141)
    set +o pipefail
    test -s "${gz_path}" ||
      pigz -dc "${source_prefix}.gz" |
      shuf -n "$(bc -l <<<"${max_sent}+${max_sent}*${coef}")" |
      perl -ne 'print if(split(/\s/, $_) < 100)' |
      head -n "${max_sent}" |
      pigz >"${gz_path}"
    set -o pipefail

    rm "${source_prefix}"*
  done

  pigz -dc "${dir}"/*."${lang}".gz | shuf -n "${max_sent}" | pigz >"${file_name}"

fi

test -s "${file_name}"

lines=$(pigz -dc "${file_name}" | wc -l)
echo "### Number of sentences: ${lines}"

echo "###### Done: Downloading monolingual data"<|MERGE_RESOLUTION|>--- conflicted
+++ resolved
@@ -1,10 +1,6 @@
 #!/bin/bash
 ##
-<<<<<<< HEAD
-# Downloads datasets
-=======
 # Downloads monolingual datasets
->>>>>>> a09b0ac7
 #
 
 set -x
