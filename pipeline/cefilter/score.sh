#!/bin/bash
##
# Scores a corpus with a reversed NMT model.
#


set -x
set -euo pipefail

echo "###### Scoring"
test -v MARIAN
test -v GPUS
test -v SRC
test -v TRG
test -v WORKSPACE

model=$1
vocab=$2
#note that target will be used as source, since scoring is done with backward model
source_path=$3
target_path=$4
output=$5

ARTIFACT_EXT="${ARTIFACT_EXT:-gz}"

if [ "${ARTIFACT_EXT}" = "zst" ]; then
  zstdmt --rm -d "${corpus_prefix}.${SRC}.${ARTIFACT_EXT}"
  zstdmt --rm -d "${corpus_prefix}.${TRG}.${ARTIFACT_EXT}"
  ARTIFACT_EXT=""
else
  ARTIFACT_EXT=".gz"
fi

dir=$(dirname "${output}")
mkdir -p "${dir}"

"${MARIAN}/marian-scorer" \
  -m "${model}" \
  -v "${vocab}" "${vocab}" \
<<<<<<< HEAD
  -t "${target_path}" "${source_path}" \
=======
  -t "${corpus_prefix}.${TRG}${ARTIFACT_EXT}" "${corpus_prefix}.${SRC}${ARTIFACT_EXT}" \
>>>>>>> 1d98e52c
  --mini-batch 32 \
  --mini-batch-words 1500 \
  --maxi-batch 1000 \
  --max-length 250 \
  --max-length-crop \
  --normalize \
  -d ${GPUS} \
  -w "${WORKSPACE}" \
  --log "${dir}/scores.txt.log" \
  >"${output}"

echo "###### Done: Scoring"<|MERGE_RESOLUTION|>--- conflicted
+++ resolved
@@ -21,15 +21,15 @@
 target_path=$4
 output=$5
 
-ARTIFACT_EXT="${ARTIFACT_EXT:-gz}"
-
-if [ "${ARTIFACT_EXT}" = "zst" ]; then
-  zstdmt --rm -d "${corpus_prefix}.${SRC}.${ARTIFACT_EXT}"
-  zstdmt --rm -d "${corpus_prefix}.${TRG}.${ARTIFACT_EXT}"
-  ARTIFACT_EXT=""
-else
-  ARTIFACT_EXT=".gz"
-fi
+# TODO: this should be changed based on replacement of corpus prefix with source and target path
+#ARTIFACT_EXT="${ARTIFACT_EXT:-gz}"
+#if [ "${ARTIFACT_EXT}" = "zst" ]; then
+#  zstdmt --rm -d "${corpus_prefix}.${SRC}.${ARTIFACT_EXT}"
+#  zstdmt --rm -d "${corpus_prefix}.${TRG}.${ARTIFACT_EXT}"
+#  ARTIFACT_EXT=""
+#else
+#  ARTIFACT_EXT=".gz"
+#fi
 
 dir=$(dirname "${output}")
 mkdir -p "${dir}"
@@ -37,11 +37,7 @@
 "${MARIAN}/marian-scorer" \
   -m "${model}" \
   -v "${vocab}" "${vocab}" \
-<<<<<<< HEAD
   -t "${target_path}" "${source_path}" \
-=======
-  -t "${corpus_prefix}.${TRG}${ARTIFACT_EXT}" "${corpus_prefix}.${SRC}${ARTIFACT_EXT}" \
->>>>>>> 1d98e52c
   --mini-batch 32 \
   --mini-batch-words 1500 \
   --maxi-batch 1000 \
