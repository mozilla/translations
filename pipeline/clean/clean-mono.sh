--- conflicted
+++ resolved
@@ -50,11 +50,7 @@
 echo "### Rule-based filtering"
 
 pigz -dc "${output}.${lang}.langid.gz" |
-<<<<<<< HEAD
-parallel --no-notice --pipe -k -j "$(nproc)" --block 50M \
-=======
 parallel --no-notice --pipe -k -j "${threads}" --block 50M \
->>>>>>> a09b0ac7
   "python ${CLEAN_TOOLS}/clean_mono.py -l ${lang} --debug" \
   2>"${output}.${lang}.clean.debug.txt" |
 pigz >"${output}.${lang}.gz"
