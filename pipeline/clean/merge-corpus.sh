#!/bin/bash
##
# Merges and deduplicates parallel datasets
#

set -x
set -euo pipefail

echo "###### Merging parallel datasets"

test -v SRC
test -v TRG
test -v BIN

output_prefix=$1
<<<<<<< HEAD
max_sents=$2
input_prefixes=( "${@:3}" )
=======
inputs=( "${@:2}" )

COMPRESSION_CMD="${COMPRESSION_CMD:-pigz}"
ARTIFACT_EXT="${ARTIFACT_EXT:-gz}"
>>>>>>> 6ace8b2e

tmp="${output_prefix}/merge"
mkdir -p "${tmp}"

echo "### Merging"
if [[ "${inputs[0]}" == *.${ARTIFACT_EXT} ]]; then
  cat `echo ${inputs[@]} | tr ' ' '\n' | grep ${SRC} | tr '\n' ' '` >"${tmp}/corpus.${SRC}.dup.${ARTIFACT_EXT}"
  cat `echo ${inputs[@]} | tr ' ' '\n' | grep ${TRG} | tr '\n' ' '` >"${tmp}/corpus.${TRG}.dup.${ARTIFACT_EXT}"
else
  cat "${inputs[@]/%/.${SRC}.${ARTIFACT_EXT}}" >"${tmp}/corpus.${SRC}.dup.${ARTIFACT_EXT}"
  cat "${inputs[@]/%/.${TRG}.${ARTIFACT_EXT}}" >"${tmp}/corpus.${TRG}.dup.${ARTIFACT_EXT}"
fi

echo "### Deduplication"
paste <(${COMPRESSION_CMD} -dc "${tmp}/corpus.${SRC}.dup.${ARTIFACT_EXT}") <(${COMPRESSION_CMD} -dc "${tmp}/corpus.${TRG}.dup.${ARTIFACT_EXT}") |
${BIN}/dedupe |
${COMPRESSION_CMD} >"${tmp}.${SRC}${TRG}.${ARTIFACT_EXT}"

<<<<<<< HEAD
# if max sents not -1, get the first n sents (this is mainly used for testing to make translation and training go faster)
if [ "${max_sents}" != "inf" ]; then
    head -${max_sents} <(pigz -dc "${tmp}.${SRC}${TRG}.gz") | pigz > "${tmp}.${SRC}${TRG}.truncated.gz"
    mv "${tmp}.${SRC}${TRG}.truncated.gz" "${tmp}.${SRC}${TRG}.gz"
fi

pigz -dc "${tmp}.${SRC}${TRG}.gz" | cut -f1 | pigz > "${output_prefix}.${SRC}.gz"
pigz -dc "${tmp}.${SRC}${TRG}.gz" | cut -f2 | pigz > "${output_prefix}.${TRG}.gz"
=======
${COMPRESSION_CMD} -dc "${tmp}.${SRC}${TRG}.${ARTIFACT_EXT}" | cut -f1 | ${COMPRESSION_CMD} > "${output_prefix}.${SRC}.${ARTIFACT_EXT}"
${COMPRESSION_CMD} -dc "${tmp}.${SRC}${TRG}.${ARTIFACT_EXT}" | cut -f2 | ${COMPRESSION_CMD} > "${output_prefix}.${TRG}.${ARTIFACT_EXT}"
>>>>>>> 6ace8b2e

rm -rf "${tmp}"

echo "###### Done: Merging parallel datasets"<|MERGE_RESOLUTION|>--- conflicted
+++ resolved
@@ -13,15 +13,11 @@
 test -v BIN
 
 output_prefix=$1
-<<<<<<< HEAD
 max_sents=$2
-input_prefixes=( "${@:3}" )
-=======
-inputs=( "${@:2}" )
+inputs=( "${@:3}" )
 
 COMPRESSION_CMD="${COMPRESSION_CMD:-pigz}"
 ARTIFACT_EXT="${ARTIFACT_EXT:-gz}"
->>>>>>> 6ace8b2e
 
 tmp="${output_prefix}/merge"
 mkdir -p "${tmp}"
@@ -40,19 +36,14 @@
 ${BIN}/dedupe |
 ${COMPRESSION_CMD} >"${tmp}.${SRC}${TRG}.${ARTIFACT_EXT}"
 
-<<<<<<< HEAD
-# if max sents not -1, get the first n sents (this is mainly used for testing to make translation and training go faster)
+# if max sents not "inf", get the first n sents (this is mainly used for testing to make translation and training go faster)
 if [ "${max_sents}" != "inf" ]; then
-    head -${max_sents} <(pigz -dc "${tmp}.${SRC}${TRG}.gz") | pigz > "${tmp}.${SRC}${TRG}.truncated.gz"
+    head -${max_sents} <(${COMPRESSION_CMD} -dc "${tmp}.${SRC}${TRG}.gz") | ${COMPRESSION_CMD} > "${tmp}.${SRC}${TRG}.truncated.gz"
     mv "${tmp}.${SRC}${TRG}.truncated.gz" "${tmp}.${SRC}${TRG}.gz"
 fi
 
-pigz -dc "${tmp}.${SRC}${TRG}.gz" | cut -f1 | pigz > "${output_prefix}.${SRC}.gz"
-pigz -dc "${tmp}.${SRC}${TRG}.gz" | cut -f2 | pigz > "${output_prefix}.${TRG}.gz"
-=======
 ${COMPRESSION_CMD} -dc "${tmp}.${SRC}${TRG}.${ARTIFACT_EXT}" | cut -f1 | ${COMPRESSION_CMD} > "${output_prefix}.${SRC}.${ARTIFACT_EXT}"
 ${COMPRESSION_CMD} -dc "${tmp}.${SRC}${TRG}.${ARTIFACT_EXT}" | cut -f2 | ${COMPRESSION_CMD} > "${output_prefix}.${TRG}.${ARTIFACT_EXT}"
->>>>>>> 6ace8b2e
 
 rm -rf "${tmp}"
 
