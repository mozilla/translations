--- conflicted
+++ resolved
@@ -12,11 +12,7 @@
 corpus_trg=$2
 vocab_output=$3
 sample_size=$4
-<<<<<<< HEAD
-threads="${5:-auto}"
-=======
 threads=$5
->>>>>>> 299d41c3
 vocab_size="${6:-32000}"
 
 if [ "$threads" = "auto" ]; then
