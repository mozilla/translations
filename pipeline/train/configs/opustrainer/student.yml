--- conflicted
+++ resolved
@@ -8,12 +8,11 @@
   - original 1.0
   - until original inf # General training until marian early stops
 
-
 modifiers:
 - UpperCase: 0.07 # Apply randomly to 7% of sentences
 - TitleCase: 0.05
-<<<<<<< HEAD
-- Typos: 0.05
+# do not use typos modifier for the student, it causes issues with alignments
+#- Typos: 0.05
 # inserts new noise sentences
 - Noise: 0.0005
   min_word_length: 2 # Minimum word length for each word in the noisy sentence
@@ -24,19 +23,6 @@
 - Tags: 0.05
   augment: 1
   spm_vocab: <vocab>
-=======
-# do not use typos modifier for the student, it causes issues with alignments
-#- Typos: 0.05
-# TODO: enable noise for student when we switch to space tokenized alignments for Tags
-#- Noise: 0.0005
-#  min_word_length: 2 # Minimum word length for each word in the noisy sentence
-#  max_word_length: 5 # Maximum word length for each word in the noisy sentence
-#  max_words: 6 # Maximum number of words in each noisy sentence
-# TODO: enable inline noise, currently doesn't work because it requires space tokenized alignments
-# TODO: https://github.com/mozilla/firefox-translations-training/issues/261
-#- Tags: 0.05
-#  augment: 1
->>>>>>> 58cce071
 
 seed: 1111
 # parallel sentences + token alignments
