--- conflicted
+++ resolved
@@ -326,21 +326,12 @@
         else:
             model_name = self.model_type.value
 
-<<<<<<< HEAD
-        if not filecmp.cmp(self.src_vocab, self.trg_vocab, shallow=False):
-            # when using separate vocabs tie only target embeddings and output embeddings in output layer
-            # do not tie source and target embeddings
-            emb_args = {"tied-embeddings-all": "false", "tied-embeddings": "true"}
-        else:
-            emb_args = {"tied-embeddings-all": "true"}
-=======
         if filecmp.cmp(self.src_vocab, self.trg_vocab, shallow=False):
             emb_args = {"tied-embeddings-all": "true"}
         else:
             # when using separate vocabs tie only target embeddings and output embeddings in output layer
             # do not tie source and target embeddings
             emb_args = {"tied-embeddings-all": "false", "tied-embeddings": "true"}
->>>>>>> e216df86
 
         return [
             str(self.marian_bin),
