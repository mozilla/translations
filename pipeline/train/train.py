"""
Run training using Marian and OpusTrainer.
"""

import argparse
import filecmp
from contextlib import ExitStack
from enum import Enum
import json
import os
from pathlib import Path
import random
import shutil
import tempfile
from typing import Any, Generator, Optional

import yaml

from pipeline.common.downloads import read_lines, write_lines
from pipeline.common.logging import get_logger
from pipeline.common.command_runner import apply_command_args, run_command_pipeline
from pipeline.common.marian import assert_gpus_available
from pipeline.data.lang_script import get_script_info, is_script_phonemic

logger = get_logger(__file__)
train_dir = Path(__file__).parent


CJK_LANGS = ["zh", "ja", "ko"]
OPUS_TRAINER_CHUNK_SIZE = 128


class ModelType(Enum):
    student = "student"
    teacher = "teacher"
    backward = "backward"


class TrainingType(Enum):
    finetune = "finetune"
    train = "train"


class StudentModel(Enum):
    none = "None"
    tiny = "tiny"
    base = "base"
    base_memory = "base-memory"


class TeacherMode(Enum):
    none = "None"
    one_stage = "one-stage"
    two_stage = "two-stage"


class BestModelMetric(Enum):
    chrf = "chrf"
    ce_mean_words = "ce-mean-words"
    bleu_detok = "bleu-detok"
    # These are also available in Marian, but not used here:
    #   cross_entropy = "cross-entropy"
    #   perplexity = "perplexity"
    #   valid_script = "valid-script"
    #   translation = "translation"
    #   bleu = "bleu"
    #   bleu_segmented = "bleu-segmented"


def build_dataset_tsv(
    dataset_prefix: str,
    src: str,
    trg: str,
    alignments_file: Optional[Path] = None,
) -> Path:
    """
    Takes as input a dataset prefix, and combines the datasets into a TSV, removing
    the original files. If an alignments file is provided, any empty alignments will
    be discarded.

    For instance:
        Prefix:
          - path/to/corpus

        Files used:
          - path/to/corpus.en.zst
          - path/to/corpus.fr.zst
          - path/to/corpus.aln.zst

        And then builds:
          - path/to/corpus.enfr.tsv
    """
    src_path = Path(f"{dataset_prefix}.{src}.zst")
    trg_path = Path(f"{dataset_prefix}.{trg}.zst")
    # OpusTrainer supports only tsv and gzip
    # TODO: pigz is not installed on the generic Taskcluster worker, so we use datasets in decompressed mode for now
    tsv_path = Path(f"{dataset_prefix}.{src}{trg}.tsv")  # .gz

    with ExitStack() as stack:
        tsv_outfile = stack.enter_context(write_lines(tsv_path))
        src_lines: Generator[str, Any, Any] = stack.enter_context(read_lines(src_path))
        trg_lines: Generator[str, Any, Any] = stack.enter_context(read_lines(trg_path))

        logger.info(f"Generating tsv dataset: {tsv_path}")

        if alignments_file:
            logger.info(f"Using alignments file: {alignments_file}")

            aln_lines: Generator[str, Any, Any] = stack.enter_context(
                read_lines(f"{alignments_file}")
            )
            empty_alignments = []

            for src_line, trg_line, aln_line in zip(src_lines, trg_lines, aln_lines):
                if aln_line.strip():
                    tsv_outfile.write(
                        f"{src_line.strip()}\t{trg_line.strip()}\t{aln_line.strip()}\n"
                    )
                else:
                    # do not write lines with empty alignments to TSV, Marian will complain and skip those
                    empty_alignments.append((src_line, trg_line))

            if empty_alignments:
                logger.info(f"Number of empty alignments is {len(empty_alignments)}")
                logger.info("Sample of empty alignments:")
                random.shuffle(empty_alignments)
                for src_line, trg_line in empty_alignments[:50]:
                    logger.info(f"  src: {src_line.strip()}")
                    logger.info(f"  trg: {trg_line.strip()}")

        else:
            for src_line, trg_line in zip(src_lines, trg_lines):
                tsv_outfile.write(f"{src_line.strip()}\t{trg_line.strip()}\n")

    logger.info("Freeing up disk space after TSV merge.")
    logger.info(f"Removing {src_path}")
    src_path.unlink()
    logger.info(f"Removing {trg_path}")
    trg_path.unlink()
    if alignments_file:
        logger.info(f"Removing {alignments_file}")
        alignments_file.unlink()

    return tsv_path


def get_log_parser_command():
    if shutil.which("parse_tc_logs") is None:
        logger.info("Weight & Biases publication script is not available.")
        return ["cat"]

    if "TEST_ARTIFACTS" in os.environ:
        logger.info("Weight & Biases publication is disabled for unit tests.")
        return ["cat"]

    logger.info("Weight & Biases publication is available.")
    return ["parse_tc_logs", "--from-stream", "--publish-group-logs", "--verbose"]


def generate_opustrainer_config(
    src: str,
    trg: str,
    model_type: ModelType,
    config_variables: dict[str, str | int | Path],
    teacher_mode: TeacherMode,
    opustrainer_config: Path,
) -> None:
    """
    Generate an OpusTraininer config that points to the current datasets and language
    options.
    """

    src_script = get_script_info(src)
    trg_script = get_script_info(trg)

    assert src_script, "The script info must exist for the src language."
    assert trg_script, "The script info must exist for the trg language."

    logger.info("src_script " + repr(src_script))
    logger.info("trg_script " + repr(trg_script))

    config_input = train_dir / f"configs/opustrainer/{model_type.value}.yml"
    with open(config_input, "rt", encoding="utf-8") as file:
        config_text = file.read()

    logger.info("Applying OpusTrainer config variables:")
    for key, value in config_variables.items():
        logger.info(f" {{{key}}}: {value}")
    config_text = config_text.format(**config_variables)

    config_yaml: dict[str, Any] = yaml.safe_load(config_text)

    # Apply the modifiers based on the properties of the language's script.
    modifier_sections = config_yaml.pop("modifiers")
    if modifier_sections:
        logger.info("Applying OpusTrainer modifiers.")

        # The common modifiers are always applied.
        modifiers = modifier_sections["common"]

        # Bicameral scripts can have their casing augmented.
        if src_script["bicameral"]:
            modifiers.extend(modifier_sections["bicameral_src"])

        # Phonemic languages can be misspelled.
        if is_script_phonemic(src_script["type"]):
            modifiers.extend(modifier_sections["phonemic_src"])

        modifier_order = [
            "UpperCase",
            "TitleCase",
            "RemoveEndPunct",
            "Typos",
            "Noise",
            "Tags",
        ]

        def get_sort_order(modifier: dict[str, Any]):
            # The first key in a tag is the tag name, the rest of the keys
            # are additional properties:
            #
            # For example:
            # [
            #     {"UpperCase": 0.07},
            #     {"TitleCase": 0.05},
            #     {"Typos": 0.05},
            #     {"Tags": 0.005, "augment": 1, ...},
            #     ...
            # ]
            tag_name = next(iter(modifier))
            assert tag_name in modifier_order, (
                f'The modifier "{tag_name}" was not found in the modifier_order. '
                "Please add it to that list in the proper order that it goes."
            )
            return modifier_order.index(tag_name)

        # Ensure the "Tags" modifier is last, as it removes the alignments.
        modifiers.sort(key=get_sort_order)

        config_yaml["modifiers"] = modifiers

    # Apply the teacher's curriculum.
    if model_type == ModelType.teacher:
        logger.info("Applying OpusTrainer curriculum.")
        curriculum = config_yaml.pop("curriculum")
        if teacher_mode.value == TeacherMode.none.value:
            raise ValueError("Teacher mode was not properly set, as it was set to none")
        assert curriculum, "The curriculum must be found."

        # Apply the curriculum.
        if teacher_mode.value not in curriculum:
            raise ValueError(
                f'Could not find the teacher mode "{teacher_mode.value}" in the curriculum config\n'
                + json.dumps(curriculum, indent=2)
            )

        config_yaml.update(curriculum[teacher_mode.value])

    config_text = yaml.safe_dump(config_yaml)
    logger.info("The fully applied OpusTrainer config:")
    for line in config_text.splitlines():
        logger.info("  " + line)

    logger.info(f"Writing out OpusTrainer config: {opustrainer_config}")
    with opustrainer_config.open("wt", encoding="utf-8") as file:
        file.write(config_text)


class TrainCLI:
    def __init__(self, args: Any, temp_dir: Path) -> None:
        self.temp_dir = temp_dir
        self.src_vocab: Path = args.src_vocab
        self.trg_vocab: Path = args.trg_vocab
        self.src: str = args.src
        self.trg: str = args.trg
        self.seed: int = args.seed
        self.train_set_prefixes: list[str] = args.train_set_prefixes.split(",")
        self.alignments_files: list[Path] = [
            Path(path) for path in args.alignments.split(",") if path != "None"
        ]
        self.validation_set_prefix: str = args.validation_set_prefix
        self.artifacts: Path = args.artifacts
        self.model_type: ModelType = args.model_type
        self.student_model: StudentModel = args.student_model
        self.teacher_mode: TeacherMode = args.teacher_mode
        self.training_type: TrainingType = args.training_type
        self.best_model_metric: BestModelMetric = args.best_model_metric
        self.extra_marian_args: list[str] = args.extra_marian_args
        self.marian_bin = args.marian_dir / "marian"
        self.gpus = args.gpus
        self.workspace = args.workspace
        self.config_variables: dict[str, str | int | Path] = {
            "vocab_src": self.src_vocab,
            "vocab_trg": self.trg_vocab,
            "src": self.src,
            "trg": self.trg,
            "seed": self.seed,
        }
        self.opustrainer_config = self.artifacts / "config.opustrainer.yml"

    def log_config(self):
        logger.info("Running train.py with the following settings:")
        logger.info(f" - temp_dir: {self.temp_dir}")
        logger.info(f" - src_vocab: {self.src_vocab}")
        logger.info(f" - trg_vocab: {self.trg_vocab}")
        logger.info(f" - src: {self.src}")
        logger.info(f" - trg: {self.trg}")
        logger.info(f" - seed: {self.seed}")
        logger.info(f" - train_set_prefixes: {self.train_set_prefixes}")
        logger.info(f" - alignments_files: {self.alignments_files}")
        logger.info(f" - validation_set_prefix: {self.validation_set_prefix}")
        logger.info(f" - artifacts: {self.artifacts}")
        logger.info(f" - model_type: {self.model_type.value}")
        logger.info(f" - student_model: {self.student_model.value}")
        logger.info(f" - teacher_mode: {self.teacher_mode.value}")
        logger.info(f" - training_type: {self.training_type.value}")
        logger.info(f" - best_model_metric: {self.best_model_metric}")
        logger.info(f" - extra_marian_args: {self.extra_marian_args}")
        logger.info(f" - marian_bin: {self.marian_bin}")
        logger.info(f" - gpus: {self.gpus}")
        logger.info(f" - workspace: {self.workspace}")
        logger.info(f" - opustrainer_config: {self.opustrainer_config}")

    def validate_args(self) -> None:
        if self.extra_marian_args and self.extra_marian_args[0] != "--":
            logger.error(" ".join(self.extra_marian_args))
            raise Exception("Expected the extra marian args to be after a --")

        # Validate input values.
        if not self.src_vocab.exists():
            raise Exception("Could not find the path to the src vocab.")
        if not self.trg_vocab.exists():
            raise Exception("Could not find the path to the trg vocab.")

        if not self.marian_bin.exists():
            raise Exception(f"Marian binary could not be found {self.marian_bin}")

        for alignment_file in self.alignments_files:
            if not alignment_file.exists():
                raise Exception(f"Alignment file could not be found {alignment_file}")

    def build_datasets(self) -> None:
        # Start by building the training datasets, e.g.
        #
        #  corpus.enfr.tsv from:
        #   - fetches/corpus.en.zst
        #   - fetches/corpus.fr.zst
        #   - fetches/corpus.aln.zst
        #
        #  mono.enfr.tsv from:
        #   - fetches/mono.en.zst
        #   - fetches/mono.fr.zst
        #   - fetches/mono.aln.zst

        for index, dataset_prefix in enumerate(self.train_set_prefixes):
            alignments = None
            if self.alignments_files:
                alignments = self.alignments_files[index]
                self.config_variables[f"dataset{index}"] = build_dataset_tsv(
                    dataset_prefix, self.src, self.trg, alignments
                )
            else:
                self.config_variables[f"dataset{index}"] = build_dataset_tsv(
                    dataset_prefix, self.src, self.trg
                )

        # Then build out the validation set, for instance:
        #
        # devset.enfr.tsv from:
        #  - fetches/devset.en.zst
        #  - fetches/devset.fr.zst
        self.validation_set = build_dataset_tsv(self.validation_set_prefix, self.src, self.trg)

    def generate_opustrainer_config(self) -> None:
        # Pass through the TrainCLI values to the function. This makes it easy to unit
        # test the config generation.
        generate_opustrainer_config(
            src=self.src,
            trg=self.trg,
            model_type=self.model_type,
            config_variables=self.config_variables,
            teacher_mode=self.teacher_mode,
            opustrainer_config=self.opustrainer_config,
        )

    def get_opustrainer_cmd(self):
        return [
            "opustrainer-train",
            *apply_command_args(
                {
                    "config": self.opustrainer_config,
                    "log-file": self.artifacts / "opustrainer.log",
                    "log-level": "INFO",
<<<<<<< HEAD
                    "batch-size": "1280",
                    "chunk-size": "32",
=======
                    "batch-size": str(OPUS_TRAINER_CHUNK_SIZE * os.cpu_count()),
                    "chunk-size": str(OPUS_TRAINER_CHUNK_SIZE),
>>>>>>> 02042c17
                }
            ),
        ]

    def get_marian_cmd(self):
        all_model_metrics = ["chrf", "ce-mean-words", "bleu-detok"]
        validation_metrics = [
            # Place the best model metric first.
            self.best_model_metric.value,
            # And then the rest of the metrics should follow.
            *[m for m in all_model_metrics if m != self.best_model_metric.value],
        ]

        # Take off the "--" from beginning of the list.
        extra_args = self.extra_marian_args[1:]

        if "USE_CPU" not in os.environ:
            # We run a CPU version of Marian in tests and it does not work with these arguments.
            extra_args.append("--sharding")
            extra_args.append("local")

        if self.model_type == ModelType.student:
            if self.student_model == StudentModel.none:
                raise ValueError("Student configuration is not provided")
            model_name = f"student.{self.student_model.value}"
        else:
            model_name = self.model_type.value

        if filecmp.cmp(self.src_vocab, self.trg_vocab, shallow=False):
            emb_args = {"tied-embeddings-all": "true"}
        else:
            # when using separate vocabs tie only target embeddings and output embeddings in output layer
            # do not tie source and target embeddings
            emb_args = {"tied-embeddings-all": "false", "tied-embeddings": "true"}

        return [
            str(self.marian_bin),
            *apply_command_args(
                {
                    "model": self.artifacts / "model.npz",
                    "config": [
                        train_dir / f"configs/model/{model_name}.yml",
                        train_dir
                        / f"configs/training/{self.model_type.value}.{self.training_type.value}.yml",
                    ],
                    "tempdir": self.temp_dir / "marian-tmp",
                    "vocabs": [self.src_vocab, self.trg_vocab],
                    "workspace": self.workspace,
                    "devices": self.gpus.split(" "),
                    "valid-metrics": validation_metrics,
                    "valid-sets": str(self.validation_set),
                    "valid-translation-output": self.artifacts / "devset.out",
                    "valid-log": self.artifacts / "valid.log",
                    "log": self.artifacts / "train.log",
                    "shuffle": "batches",
                    "seed": str(self.seed),
                    "no-restore-corpus": None,
                    "valid-reset-stalled": None,
                    "sync-sgd": None,
                    "quiet-translation": None,
                    "overwrite": None,
                    "keep-best": None,
                    "tsv": None,
                }
            ),
            *apply_command_args(emb_args),
            *extra_args,
        ]

    def run_training(self):
        """
        OpusTrainer pipes augmented data into Marian. Marian handles the training and
        outputs the progress as in its log. The final part of the pipeline is the log
        parser which parses the streamed logs and reports the results to W&B.
        """
        run_command_pipeline(
            [
                [
                    # OpusTrainer controls the marian commands.
                    *self.get_opustrainer_cmd(),
                    *self.get_marian_cmd(),
                ],
                get_log_parser_command(),
            ],
            pipe_stderr=True,
            logger=logger,
        )

        shutil.copy(
            self.artifacts / f"model.npz.best-{self.best_model_metric.value}.npz",
            self.artifacts / f"final.model.npz.best-{self.best_model_metric.value}.npz",
        )
        shutil.copy(
            self.artifacts / f"model.npz.best-{self.best_model_metric.value}.npz.decoder.yml",
            self.artifacts
            / f"final.model.npz.best-{self.best_model_metric.value}.npz.decoder.yml",
        )


def main() -> None:
    parser = argparse.ArgumentParser(
        description=__doc__,
        # Preserves whitespace in the help text.
        formatter_class=argparse.RawTextHelpFormatter,
    )

    parser.add_argument(
        "--model_type",
        type=ModelType,
        choices=ModelType,
        required=True,
        help="The type of model to train",
    )
    parser.add_argument(
        "--student_model",
        type=StudentModel,
        choices=StudentModel,
        required=False,
        default=StudentModel.tiny,
        help="Type of student model",
    )
    parser.add_argument(
        "--training_type",
        type=TrainingType,
        choices=TrainingType,
        help="Type of teacher training",
    )
    parser.add_argument(
        "--gpus",
        type=str,
        required=True,
        help='The indexes of the GPUs to use on a system, e.g. --gpus "0 1 2 3"',
    )
    parser.add_argument(
        "--marian_dir",
        type=Path,
        required=True,
        help="Path to Marian binary directory. This allows for overriding to use the browser-mt fork.",
    )
    parser.add_argument(
        "--workspace",
        type=str,
        required=True,
        help="The amount of Marian memory (in MB) to preallocate",
    )
    parser.add_argument("--src", type=str, help="Source language")
    parser.add_argument("--trg", type=str, help="Target language")
    parser.add_argument(
        "--train_set_prefixes",
        type=str,
        help="Comma separated prefixes to datasets for curriculum learning",
    )
    parser.add_argument("--validation_set_prefix", type=str, help="Prefix to validation dataset")
    parser.add_argument("--artifacts", type=Path, help="Where to save the model artifacts")
    parser.add_argument("--src_vocab", type=Path, help="Path to source language vocab file")
    parser.add_argument("--trg_vocab", type=Path, help="Path to target language vocab file")
    parser.add_argument(
        "--best_model_metric",
        type=BestModelMetric,
        help="Multiple metrics are gathered, but only the best model for a given metric will be retained",
    )
    parser.add_argument(
        "--alignments",
        type=str,
        help="Comma separated alignment paths corresponding to each training dataset, or 'None' to train without alignments",
    )
    parser.add_argument("--seed", type=int, help="Random seed")
    parser.add_argument(
        "--teacher_mode",
        type=TeacherMode,
        choices=TeacherMode,
        help="Teacher mode",
    )
    parser.add_argument(
        "extra_marian_args",
        nargs=argparse.REMAINDER,
        help="Additional parameters for the training script",
    )

    assert_gpus_available(logger)

    with tempfile.TemporaryDirectory() as temp_dir:
        train_cli = TrainCLI(parser.parse_args(), Path(temp_dir))
        train_cli.log_config()
        train_cli.validate_args()
        train_cli.build_datasets()
        train_cli.generate_opustrainer_config()
        train_cli.run_training()


if __name__ == "__main__":
    main()<|MERGE_RESOLUTION|>--- conflicted
+++ resolved
@@ -391,13 +391,8 @@
                     "config": self.opustrainer_config,
                     "log-file": self.artifacts / "opustrainer.log",
                     "log-level": "INFO",
-<<<<<<< HEAD
-                    "batch-size": "1280",
-                    "chunk-size": "32",
-=======
                     "batch-size": str(OPUS_TRAINER_CHUNK_SIZE * os.cpu_count()),
                     "chunk-size": str(OPUS_TRAINER_CHUNK_SIZE),
->>>>>>> 02042c17
                 }
             ),
         ]
