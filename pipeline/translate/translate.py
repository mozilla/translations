--- conflicted
+++ resolved
@@ -44,11 +44,7 @@
 def run_marian(
     marian_dir: Path,
     models: list[Path],
-<<<<<<< HEAD
-    vocabs: list[str],
-=======
     vocabs: tuple[str, str],
->>>>>>> b4a8fc9a
     input: Path,
     output: Path,
     gpus: list[str],
@@ -230,11 +226,7 @@
         run_marian(
             marian_dir=marian_dir,
             models=models,
-<<<<<<< HEAD
-            vocabs=[str(vocab_src), str(vocab_trg)],
-=======
             vocabs=(str(vocab_src), str(vocab_trg)),
->>>>>>> b4a8fc9a
             input=input_txt,
             output=output_txt,
             gpus=gpus,
