#!/usr/bin/env python3
"""
Calculates alignments for a parallel corpus.

Some efficiency measures were implemented as it needs to process 500M sentences long corpus for the student model:
1. Tokenization with Moses with remapping the alignments back to whitespace based tokenization to reduce vocabulary size and improve accuracy
2. Using fast C++ Moses tokenizer
2. Parallelization with multiprocessing (tokenization and remapping)
3. Buffering on writing the output files to improve throughput


Example:
    BIN=bin SRC=ru TRG=en python pipeline/alignments/align.py \
        --corpus_src=fetches/corpus.ru.zst
        --corpus_trg=fetches/corpus.en.zst
        --output_path=artifacts/corpus.aln.zst
        --priors_input_path=fetches/corpus.priors
        --priors_output_path=artifacts/corpus.priors
"""

import argparse
import multiprocessing
import os
import shutil
import subprocess
import sys
from contextlib import ExitStack
from enum import Enum
from glob import glob
from typing import Dict, Optional

import zstandard
from tqdm import tqdm

from pipeline.alignments.tokenizer import tokenize_moses
from pipeline.common.logging import get_logger

logger = get_logger("alignments")


class Tokenization(Enum):
    spaces = "spaces"
    moses = "moses"


def run(
    corpus_src: str,
    corpus_trg: str,
    output_path: str,
    tokenization: Tokenization,
    chunk_lines: int,
    output_tokenized: bool,
    priors_input_path: Optional[str],
    priors_output_path: Optional[str],
):
    bin = os.environ["BIN"]
    src = os.environ["SRC"]
    trg = os.environ["TRG"]

    tmp_dir = os.path.join(os.path.dirname(output_path), "tmp")
    os.makedirs(tmp_dir, exist_ok=True)

    corpus_src = decompress(corpus_src)
    corpus_trg = decompress(corpus_trg)

    if tokenization == Tokenization.moses:
        tokenized_src = (
<<<<<<< HEAD
            corpus_src[: corpus_src.rfind(".")] + ".moses" + corpus_src[corpus_src.rfind(".") :]
        )
        tokenized_trg = (
            corpus_trg[: corpus_trg.rfind(".")] + ".moses" + corpus_trg[corpus_trg.rfind(".") :]
=======
            corpus_src[: corpus_src.rfind(".")]
            + ".tok-moses"
            + corpus_src[corpus_src.rfind(".") :]
        )
        tokenized_trg = (
            corpus_trg[: corpus_trg.rfind(".")]
            + ".tok-moses"
            + corpus_trg[corpus_trg.rfind(".") :]
>>>>>>> 436ba7ff
        )
        output_aln = os.path.join(tmp_dir, "aln")
        # C++ tokenizer can process 100k sentences per second on a single core,
        # so the chunks to parallelize things should be large enough to increase throughput
        tokenize_moses(corpus_src, tokenized_src, src, sentences_per_chunk=500000)
        tokenize_moses(corpus_trg, tokenized_trg, trg, sentences_per_chunk=500000)
    else:
        tokenized_src, tokenized_trg = corpus_src, corpus_trg
        output_aln = output_path

    fwd_path, rev_path = align(
        corpus_src=tokenized_src,
        corpus_trg=tokenized_trg,
        priors_input_path=priors_input_path,
        tmp_dir=tmp_dir,
        chunk_lines=chunk_lines,
    )
    symmetrize(bin=bin, fwd_path=fwd_path, rev_path=rev_path, output_path=output_aln)

    if priors_output_path:
        write_priors(
            corpus_src=tokenized_src,
            corpus_trg=tokenized_trg,
            fwd_path=fwd_path,
            rev_path=rev_path,
            priors_output_path=priors_output_path,
        )

    if tokenization == Tokenization.moses:
        if output_tokenized:
            logger.info("Saving tokenized corpus")
            # Copy tokenized corpus to output directory
            for file in tokenized_src, tokenized_trg:
                output_corpus = shutil.move(file, os.path.dirname(output_path))
                subprocess.check_call(["zstdmt", "-f", "--rm", output_corpus])
        else:
            # Remap alignments to whitespace based tokenization
            remapped_aln = os.path.join(tmp_dir, "aln.remapped")
            remap(corpus_src, corpus_trg, tokenized_src, tokenized_trg, output_aln, remapped_aln)
            output_aln = remapped_aln

    if output_path.endswith(".zst"):
        logger.info("Compressing final alignments")
        subprocess.check_call(["zstdmt", "--rm", output_aln])
        output_aln += ".zst"
    shutil.move(output_aln, output_path)


def decompress(file_path: str):
    if file_path.endswith(".zst"):
        logger.info(f"Decompressing file {file_path}")
        subprocess.check_call(["zstdmt", "-d", "-f", "--rm", file_path])
        return file_path[:-4]
    return file_path


def align(
    corpus_src: str,
    corpus_trg: str,
    tmp_dir: str,
    chunk_lines: int,
    priors_input_path: Optional[str],
):
    import eflomal

    logger.info("Splitting corpus into parts")
    # align in chunks to prevent OOM
    # produces chunks of files, like "corpus.en.aa", "corpus.en.ab", "corpus.en.ac" etc.
    subprocess.check_call(["split", "--lines", str(chunk_lines), corpus_src, corpus_src + "."])
    subprocess.check_call(["split", "--lines", str(chunk_lines), corpus_trg, corpus_trg + "."])

    fwd_path = os.path.join(tmp_dir, "aln.fwd")
    rev_path = os.path.join(tmp_dir, "aln.rev")

    for src_part in sorted(glob(f"{corpus_src}.*")):
        suffix = src_part.split(".")[-1]
        logger.info(f"Processing part {suffix}")

        with ExitStack() as stack:
            if priors_input_path:
                logger.info(f"Using provided priors: {priors_input_path}")
                priors_input = stack.enter_context(open(priors_input_path, "r", encoding="utf-8"))
            else:
                priors_input = None

            src_input = stack.enter_context(open(f"{corpus_src}.{suffix}", "r", encoding="utf-8"))
            trg_input = stack.enter_context(open(f"{corpus_trg}.{suffix}", "r", encoding="utf-8"))

            logger.info("Calculating alignments...")
            # We use eflomal aligner.
            # It is less memory intensive than fast_align.
            # fast_align failed with OOM in a large white-space tokenized corpus
            aligner = eflomal.Aligner()
            aligner.align(
                src_input,
                trg_input,
                links_filename_fwd=f"{fwd_path}.{suffix}",
                links_filename_rev=f"{rev_path}.{suffix}",
                priors_input=priors_input,
                quiet=False,
                use_gdb=False,
            )

    # Merge alignments parts into one file
    with open(fwd_path, "w") as fwd_out:
        fwd_parts = sorted(glob(f"{fwd_path}.*"))
        logger.info(f"Merging alignments: {fwd_parts}")
        subprocess.check_call(["cat"] + fwd_parts, stdout=fwd_out)
    with open(rev_path, "w") as rev_out:
        rev_parts = sorted(glob(f"{rev_path}.*"))
        logger.info(f"Merging alignments: {rev_parts}")
        subprocess.check_call(["cat"] + rev_parts, stdout=rev_out)

    return fwd_path, rev_path


def symmetrize(bin: str, fwd_path: str, rev_path: str, output_path: str):
    """
    Symmetrize the forward and reverse alignments of the corpus.

    Alignments are generated in two directions, source to target, and target to source.
    This function symmetrizes them so that both directions share the same alignment information.
    It uses `atools` binary from `fast_align`
    """
    logger.info("Symmetrizing alignments...")
    os.makedirs(os.path.dirname(output_path), exist_ok=True)
    # Wrap the file with a compressor stream if it needs to be compressed
    with ExitStack() as stack:
        with (
            zstandard.ZstdCompressor().stream_writer(stack.enter_context(open(output_path, "wb")))
            if output_path.endswith(".zst")
            else stack.enter_context(open(output_path, "w", encoding="utf-8"))
        ) as stream:
            with subprocess.Popen(
                [
                    os.path.join(bin, "atools"),
                    "-i",
                    fwd_path,
                    "-j",
                    rev_path,
                    "-c",
                    "grow-diag-final-and",
                ],
                stdout=subprocess.PIPE,
                text=True,
                bufsize=1,
                encoding="utf-8",
            ) as proc:
                for line in proc.stdout:
                    stream.write(line.encode("utf-8") if output_path.endswith(".zst") else line)

                proc.wait()
                # Check for any errors in the subprocess execution
                if proc.returncode != 0:
                    logger.error(f"atools exit code: {proc.returncode}")
                    raise subprocess.CalledProcessError(proc.returncode, proc.args)


def write_priors(
    corpus_src: str,
    corpus_trg: str,
    fwd_path: str,
    rev_path: str,
    priors_output_path: str,
):
    import eflomal

    logger.info("Calculating priors...")
    with ExitStack() as stack:
        src_input = stack.enter_context(open(corpus_src, "r", encoding="utf-8"))
        trg_input = stack.enter_context(open(corpus_trg, "r", encoding="utf-8"))
        fwd_f = stack.enter_context(open(fwd_path, "r", encoding="utf-8"))
        rev_f = stack.enter_context(open(rev_path, "r", encoding="utf-8"))
        priors_tuple = eflomal.calculate_priors(src_input, trg_input, fwd_f, rev_f)
        logger.info(f"Writing priors to {priors_output_path}...")
        priors_output = stack.enter_context(open(priors_output_path, "w", encoding="utf-8"))
        eflomal.write_priors(priors_output, *priors_tuple)


def remap(
    src_path: str,
    trg_path: str,
    tok_src_path: str,
    tok_trg_path: str,
    aln_path: str,
    output_aln_path: str,
) -> None:
    """
    Remaps alignments that were calculated for Moses-tokenized corpus to whitespace-tokenized ones.
    :param src_path: path to whitespace-tokenized sentences in source language
    :param trg_path: path to whitespace-tokenized sentences in target language
    :param tok_src_path: path to Moses-tokenized sentences in source language
    :param tok_trg_path: path to Moses-tokenized sentences in target language
    :param aln_path: path to the alignments calculated for Moses-tokenized corpus
    :param output_aln_path: path to output alignments file remapped to whitespace-tokenized corpus
    """
    logger.info("Remapping alignments to whitespace tokenization")

    with ExitStack() as stack:
        pool = stack.enter_context(multiprocessing.Pool(processes=multiprocessing.cpu_count()))
        # Buffering helps to minimize IO operations which speeds thing up significantly
        output = stack.enter_context(open(output_aln_path, "w", buffering=500000))

        lines = zip(
            stack.enter_context(open(src_path)),
            stack.enter_context(open(trg_path)),
            stack.enter_context(open(tok_src_path)),
            stack.enter_context(open(tok_trg_path)),
            stack.enter_context(open(aln_path)),
        )

        # send lines to worker processes in chunks
        for aln in tqdm(pool.imap(remap_line, lines, chunksize=10000), mininterval=10):
            output.write(aln)


def remap_line(params):
    """
    Remaps alignments for a single line in a corpus
    """
    src, trg, tok_src, tok_trg, aln = params
    src_map = map_indices(tok_src, src)
    trg_map = map_indices(tok_trg, trg)

    remapped_aln = []
    for pair in aln.split():
        src_idx, trg_idx = map(int, pair.split("-"))
        new_pair = (src_map[src_idx], trg_map[trg_idx])
        if new_pair not in remapped_aln:
            remapped_aln.append(new_pair)

    return " ".join([f"{idx1}-{idx2}" for idx1, idx2 in remapped_aln]) + "\n"


def map_indices(tok_sentence: str, orig_sentence: str) -> Dict[int, int]:
    """
    Map token indices from tokenized sentence to original sentence.
    :param tok_sentence: tokenized sentence
    :param orig_sentence: original sentence
    :return: Dictionary of indices that maps tokenized words to original words
    """
    tok_words = tok_sentence.split()
    orig_words = orig_sentence.split()
    tok_to_orig_indices = {}
    orig_idx = 0
    tok_idx = 0

    # For 'Hello, world!'
    # Map ['Hello', ',', 'world', '!'] [0, 1, 2, 3]
    # To ['Hello,', 'world!'] [0, 1]
    # tok -> orig: {0: 0, 1: 0, 2: 1, 3: 1}

    while orig_idx < len(orig_words):
        orig_word = orig_words[orig_idx]
        word = ""
        while tok_idx < len(tok_words) and word != orig_word:
            word += tok_words[tok_idx]
            tok_to_orig_indices[tok_idx] = orig_idx
            tok_idx += 1

        orig_idx += 1

    return tok_to_orig_indices


def main() -> None:
    logger.info(f"Running with arguments: {sys.argv}")
    parser = argparse.ArgumentParser(
        description=__doc__,
        # Preserves whitespace in the help text.
        formatter_class=argparse.RawTextHelpFormatter,
    )

    parser.add_argument("--type", metavar="TYPE", type=str, help="Dataset type: mono or corpus")
    parser.add_argument(
        "--corpus_src",
        metavar="CORPUS_SRC",
        type=str,
        help="Full path to the source sentences in a parallel dataset. Supports decompression using zstd. "
        "For example `fetches/corpus.ru` or `fetches/corpus.ru.zst`",
    )
    parser.add_argument(
        "--corpus_trg",
        metavar="CORPUS_TRG",
        type=str,
        help="Full path to the target sentences in a parallel dataset. Supports decompression using zstd. "
        "For example `fetches/corpus.en` or `fetches/corpus.en.zst`",
    )
    parser.add_argument(
        "--output_path",
        metavar="OUTPUT_PATH",
        type=str,
        help="A full path to the output alignments file. It will be compressed if the path ends with .zst. "
        "For example artifacts/corpus.aln or artifacts/corpus.aln.zst",
    )
    parser.add_argument(
        "--priors_input_path",
        metavar="PRIORS_INPUT_PATH",
        type=str,
        default=None,
        help="A full path to the model priors calculated in advance. This can speed up generation.",
    )
    parser.add_argument(
        "--priors_output_path",
        metavar="PRIORS_OUTPUT_PATH",
        type=str,
        default=None,
        help="Calculate and save the model priors to the specified file path. "
        "The file will be compressed if it ends with .zst",
    )
    parser.add_argument(
        "--tokenization",
        metavar="TOKENIZATION",
        type=Tokenization,
        choices=list(Tokenization),
        default=Tokenization.spaces,
        help="Use the specified tokenization method. Default is `spaces` which means no tokenization will be applied. "
        "It remaps the alignments back to whitespace tokenized ones if the `moses` tokenization is used.",
    )
    parser.add_argument(
        "--output_tokenized",
        metavar="OUTPUT_TOKENIZED",
        type=bool,
        default=False,
        action=argparse.BooleanOptionalAction,
        help="Output tokenized corpus and do not remap alignments to whitespace based tokenization",
    )
    parser.add_argument(
        "--chunk_lines",
        metavar="CHUNK_LINES",
        type=int,
        # use env to override from tests
        default=int(os.getenv("ALN_CHUNK_LINES", "50000000")),
        help="Split corpus to chunks of N lines to calculate alignments on them separately. "
        "This helps with reducing the memory footprint. 100M by default.",
    )
    args = parser.parse_args()
    logger.info("Starting generating alignments.")
    run(
        corpus_src=args.corpus_src,
        corpus_trg=args.corpus_trg,
        output_path=args.output_path,
        tokenization=args.tokenization,
        chunk_lines=args.chunk_lines,
        output_tokenized=args.output_tokenized,
        priors_input_path=args.priors_input_path,
        priors_output_path=args.priors_output_path,
    )
    logger.info("Finished generating alignments.")


if __name__ == "__main__":
    main()<|MERGE_RESOLUTION|>--- conflicted
+++ resolved
@@ -65,12 +65,6 @@
 
     if tokenization == Tokenization.moses:
         tokenized_src = (
-<<<<<<< HEAD
-            corpus_src[: corpus_src.rfind(".")] + ".moses" + corpus_src[corpus_src.rfind(".") :]
-        )
-        tokenized_trg = (
-            corpus_trg[: corpus_trg.rfind(".")] + ".moses" + corpus_trg[corpus_trg.rfind(".") :]
-=======
             corpus_src[: corpus_src.rfind(".")]
             + ".tok-moses"
             + corpus_src[corpus_src.rfind(".") :]
@@ -79,7 +73,6 @@
             corpus_trg[: corpus_trg.rfind(".")]
             + ".tok-moses"
             + corpus_trg[corpus_trg.rfind(".") :]
->>>>>>> 436ba7ff
         )
         output_aln = os.path.join(tmp_dir, "aln")
         # C++ tokenizer can process 100k sentences per second on a single core,
