"""
Translations DB updater - Processes training runs from TaskCluster and GCS and stores data in SQLite.

PYTHONPATH=$(pwd) python db/updater.py --db-path data/db/db.sqlite
"""

import argparse
import json
import logging
import os
import re
import warnings
from datetime import datetime
from pathlib import Path
from typing import Callable, Optional

import requests
import taskcluster
from taskgraph.util.taskcluster import get_artifact, get_artifact_url

from db.models import (
    Evaluation,
    Corpus,
    WordAlignedCorpus,
    Model,
    TrainingRun,
    Task,
    TASK_GROUP_ID_LENGTH,
)
from db.sql import DatabaseManager

warnings.filterwarnings("ignore", category=UserWarning, module="google.auth._default")

logging.basicConfig(
    level=logging.INFO, format="%(asctime)s %(message)s", datefmt="%Y-%m-%d %H:%M:%S"
)
logger = logging.getLogger(__name__)

PROJECT_NAME = "translations-data-prod"
BUCKET_NAME = "moz-fx-translations-data--303e-prod-translations-data"
ROOT_DIR = Path(__file__).parent.parent
MODEL_REGISTRY_DIR = ROOT_DIR / "data/db"
SQLITE_PATH = MODEL_REGISTRY_DIR / "db.sqlite"
SQLITE_GCS_OBJECT = "db/db.sqlite"

os.environ["TASKCLUSTER_ROOT_URL"] = "https://firefox-ci-tc.services.mozilla.com"


class TaskClusterClient:
    """
    Client for interacting with Mozilla's TaskCluster API.

    Provides methods to retrieve task information from TaskCluster task groups.
    Handles pagination automatically to fetch all tasks in a group, and gracefully
    handles expired task groups by catching 404 errors.
    """

    def __init__(self):
        self.queue = taskcluster.Queue(
            options={"rootUrl": "https://firefox-ci-tc.services.mozilla.com"}
        )

    def get_tasks_for_group(self, task_group_id: str) -> list[dict]:
        tasks = []
        try:
            list_task_group = self.queue.listTaskGroup(task_group_id)
            tasks.extend(list_task_group["tasks"])

            for _ in range(10):
                if not list_task_group.get("continuationToken"):
                    break
                list_task_group = self.queue.listTaskGroup(
                    task_group_id, continuationToken=list_task_group["continuationToken"]
                )
                tasks.extend(list_task_group["tasks"])
        except taskcluster.exceptions.TaskclusterRestFailure as error:
            if error.status_code == 404:
                logger.debug(f"Task group expired: {task_group_id}")
            else:
                raise error
        return tasks


class BlobInfo:
    """
    Lightweight representation of a Google Cloud Storage blob.

    Provides basic blob information (name, size, creation time) and methods to interact
    with blobs using unauthenticated HTTP requests. This allows read-only access to public
    GCS buckets without requiring authentication credentials.
    """

    def __init__(
        self, name: str, size: Optional[int] = None, time_created: Optional[datetime] = None
    ):
        self.name = name
        self.size = size
        self.time_created = time_created

    def download_as_text(self) -> str:
        url = f"https://storage.googleapis.com/{BUCKET_NAME}/{self.name}"
        response = requests.get(url)
        response.raise_for_status()
        return response.text

    def exists(self) -> bool:
        url = f"https://storage.googleapis.com/{BUCKET_NAME}/{self.name}"
        response = requests.head(url)
        return response.ok


class GCSClient:
    """
    Client for accessing Google Cloud Storage buckets with minimal authentication.

    Uses unauthenticated HTTP requests for all read operations (listing blobs, downloading files)
    by querying the public GCS JSON API. Only initializes the authenticated Google Cloud Storage
    SDK when upload operations are needed. Caches the entire bucket structure in memory on first
    access to minimize API calls.
    """

    def __init__(self, bucket_name: str):
        self.bucket_name = bucket_name
        self._all_blobs = None
        self._client = None
        self._bucket = None

    def _get_authenticated_bucket(self):
        if self._bucket is None:
            from google.cloud import storage

            self._client = storage.Client(project=PROJECT_NAME)
            self._bucket = self._client.get_bucket(self.bucket_name)
        return self._bucket

    def _ensure_blobs_loaded(self):
        if self._all_blobs is not None:
            return

        logger.info("Loading GCS bucket structure...")
        self._all_blobs = []

        try:
            list_url = f"https://storage.googleapis.com/storage/v1/b/{self.bucket_name}/o"
            params = {"maxResults": 1000}

            while True:
                response = requests.get(list_url, params=params)
                response.raise_for_status()
                data = response.json()

                for item in data.get("items", []):
                    time_created = None
                    if item.get("timeCreated"):
                        time_created = datetime.fromisoformat(
                            item["timeCreated"].replace("Z", "+00:00")
                        )

                    blob = BlobInfo(
                        name=item["name"], size=int(item.get("size", 0)), time_created=time_created
                    )
                    self._all_blobs.append(blob)

                next_page_token = data.get("nextPageToken")
                if not next_page_token:
                    break
                params["pageToken"] = next_page_token

        except Exception as e:
            logger.error(f"Error loading blobs: {e}")
            self._all_blobs = []

        logger.info(f"Loaded {len(self._all_blobs)} files from GCS")

    def get_subdirectories(self, prefix: str) -> set[str]:
        self._ensure_blobs_loaded()

        subdirs = set()
        prefix_len = len(prefix)
        for blob in self._all_blobs:
            if blob.name.startswith(prefix):
                remainder = blob.name[prefix_len:]
                if "/" in remainder:
                    subdir_name = remainder.split("/")[0]
                    subdirs.add(f"{prefix}{subdir_name}/")
        return subdirs

    def list_blobs(self, prefix: str):
        self._ensure_blobs_loaded()
        return [blob for blob in self._all_blobs if blob.name.startswith(prefix)]

    def get_blob(self, blob_url: str):
        self._ensure_blobs_loaded()
        for blob in self._all_blobs:
            if blob.name == blob_url:
                return blob
        return None

    def download_sqlite(self, path: Path) -> bool:
        url = f"https://storage.googleapis.com/{self.bucket_name}/{SQLITE_GCS_OBJECT}"
        response = requests.head(url)
        if not response.ok:
            logger.info("No existing database found in GCS")
            return False

        response = requests.get(url)
        response.raise_for_status()
        path.write_bytes(response.content)
        logger.info("Downloaded database from GCS")
        return True

    def upload_sqlite(self, path: Path):
        bucket = self._get_authenticated_bucket()
        blob = bucket.blob(SQLITE_GCS_OBJECT)
        blob.cache_control = "public, max-age=60"
        blob.content_type = "application/vnd.sqlite3"
        blob.upload_from_filename(path)
        logger.info("Uploaded database to GCS")

    def upload_json(self, gcs_path: str, content: str):
        bucket = self._get_authenticated_bucket()
        blob = bucket.blob(gcs_path)
        blob.cache_control = "public, max-age=3600"
        blob.content_type = "application/json"
        blob.upload_from_string(content)
        logger.info(f"Uploaded {gcs_path} to GCS")


class GCSDataCollector:
    """
    Collects training data from Google Cloud Storage bucket structure.

    Discovers training runs by analyzing the GCS directory structure under models/ and corpus/.
    Extracts model artifacts, evaluation results, and corpus information by parsing file paths
    and downloading metadata files. Handles multiple task groups per training run and various
    model types (backwards, teacher, student, etc.).
    """

    def __init__(self, gcs_client: GCSClient):
        self.gcs = gcs_client

    def get_training_runs_by_langpair(self) -> dict[str, list[TrainingRun]]:
        langpairs = [
            model_prefix.split("/")[1] for model_prefix in self.gcs.get_subdirectories("models/")
        ]

        runs_by_langpair = {}
        training_runs_by_name = {}

        for langpair in langpairs:
            training_runs = []
            runs_by_langpair[langpair] = training_runs

            for task_group_prefix in self.gcs.get_subdirectories(f"models/{langpair}/"):
                name_task_group_tuple = task_group_prefix.split("/")[2]
                if name_task_group_tuple.endswith("None"):
                    continue

                # Split <experiment_name>_<task_group_id>
                name = name_task_group_tuple[: -(TASK_GROUP_ID_LENGTH + 1)]
                task_group_id = name_task_group_tuple[-TASK_GROUP_ID_LENGTH:]
                key = f"{langpair} {name}"

                if key in training_runs_by_name:
                    training_runs_by_name[key].task_group_ids.append(task_group_id)
                    training_runs_by_name[key].task_group_ids.sort()
                else:
                    training_run = TrainingRun.create(name, [task_group_id], langpair)
                    training_runs.append(training_run)
                    training_runs_by_name[key] = training_run

        return runs_by_langpair

    def collect_models(self, training_run: TrainingRun, task_group_id: str):
        models = self._get_models(training_run, task_group_id)

        if "backward" in models:
            training_run.backwards = models["backward"]
        if "teacher_1" in models:
            training_run.teacher_1 = models["teacher_1"]
        if "teacher_2" in models:
            training_run.teacher_2 = models["teacher_2"]
        if "student" in models:
            training_run.student = models["student"]
        if "student_finetuned" in models:
            training_run.student_finetuned = models["student_finetuned"]
        if "student_quantized" in models:
            training_run.student_quantized = models["student_quantized"]
        if "student_exported" in models:
            training_run.student_exported = models["student_exported"]
            if training_run.student_quantized:
                training_run.student_exported.flores = training_run.student_quantized.flores

    def _get_models(self, training_run: TrainingRun, task_group_id: str) -> dict[str, Model]:
        prefix = f"models/{training_run.langpair}/{training_run.name}_{task_group_id}/"

        model_dirs = self.gcs.get_subdirectories(prefix)
        models = {}

        model_type_map = {
            "backward": "backward",
            "backwards": "backward",
            "teacher0": "teacher_1",
            "teacher1": "teacher_2",
            "student": "student",
            "student-finetuned": "student_finetuned",
            "quantized": "student_quantized",
            "exported": "student_exported",
        }

        for model_dir in model_dirs:
            if model_dir.endswith("evaluation/"):
                continue

            gcs_model_name = model_dir.rstrip("/").split("/")[-1]
            if gcs_model_name not in model_type_map:
                continue

            kind = model_type_map[gcs_model_name]

            model = Model(task_group_id=task_group_id)
            model.artifact_folder = f"https://storage.googleapis.com/{BUCKET_NAME}/{model_dir}"

            blobs = self.gcs.list_blobs(prefix=model_dir)
            model.artifact_urls = [
                f"https://storage.googleapis.com/{BUCKET_NAME}/{blob.name}" for blob in blobs
            ]

            if blobs:
                earliest_blob = min(
                    blobs, key=lambda b: b.time_created if b.time_created else datetime.max
                )
                if earliest_blob.time_created:
                    model.date = earliest_blob.time_created

            eval_blob = self._get_flores_eval(training_run, task_group_id, gcs_model_name)
            if eval_blob:
                model.flores = self._parse_flores_results(eval_blob)

            models[kind] = model

        return models

    def get_export_metadata(self, artifact_folder: str) -> Optional[dict]:
        import json

        if not artifact_folder:
            return None

        metadata_path = (
            artifact_folder.replace(f"https://storage.googleapis.com/{BUCKET_NAME}/", "")
            + "metadata.json"
        )

        blob = self.gcs.get_blob(metadata_path)
        if not blob or not blob.exists():
            return None

        try:
            return json.loads(blob.download_as_text())
        except Exception as e:
            logger.debug(f"Failed to load metadata from {metadata_path}: {e}")
            return None

    def _get_flores_eval(self, training_run: TrainingRun, task_group_id: str, gcs_model_name: str):
        eval_base = (
            f"models/{training_run.langpair}/{training_run.name}_{task_group_id}/evaluation/"
        )

        eval_dirs = self.gcs.get_subdirectories(eval_base)
        if not eval_dirs:
            return None

        # Map GCS model names to their evaluation directory names (including legacy names)
        eval_dir_names = [gcs_model_name]
        if gcs_model_name == "quantized":
            eval_dir_names.append("speed")

        # Check for standard flores-devtest in model-specific subdirectories (legacy structure)
        for eval_dir in eval_dirs:
            eval_dir_name = eval_dir.rstrip("/").split("/")[-1]

            if not any(eval_dir_name == name for name in eval_dir_names):
                continue

            blobs = self.gcs.list_blobs(prefix=eval_dir)
            for blob in blobs:
                if not blob.name.endswith(".metrics.json"):
                    continue

                if "devtest" in blob.name and "aug-" not in blob.name:
                    return blob

        # Check for flores-devtest in dedicated evaluation subdirectories (newer structure)
        for eval_dir in eval_dirs:
            eval_dir_name = eval_dir.rstrip("/").split("/")[-1]

            if (
                f"{gcs_model_name}-flores-devtest" in eval_dir_name
                and "-aug-" not in eval_dir_name
            ):
                blobs = self.gcs.list_blobs(prefix=eval_dir)
                for blob in blobs:
                    if blob.name.endswith(".metrics.json"):
                        return blob

        return None

    @staticmethod
    def _parse_flores_results(flores_blob) -> Evaluation:
        import json

        results = json.loads(flores_blob.download_as_text())
        comet = results.get("comet", {}).get("score")
        if comet:
            comet *= 100.0
        return Evaluation(
            chrf=results["chrf"]["score"], bleu=results["bleu"]["score"], comet=comet
        )

    def collect_corpora(self, training_run: TrainingRun):
        for task_group_id in training_run.task_group_ids:
            corpus_prefix = f"corpus/{training_run.langpair}/{training_run.name}_{task_group_id}/"

            corpus_types = self.gcs.get_subdirectories(corpus_prefix)
            for corpus_dir in corpus_types:
                corpus_type = corpus_dir.rstrip("/").split("/")[-1]

                if corpus_type == "parallel":
                    corpus = self._get_corpus(training_run, corpus_dir)
                    if corpus:
                        if not training_run.parallel_corpus:
                            training_run.parallel_corpus = corpus
                elif corpus_type == "distillation":
                    corpus = self._get_corpus(training_run, corpus_dir)
                    if corpus:
                        if not training_run.distillation_corpus:
                            training_run.distillation_corpus = corpus
                elif corpus_type == "backtranslations":
                    corpus = self._get_corpus(training_run, corpus_dir)
                    if corpus:
                        if not training_run.backtranslations_corpus:
                            training_run.backtranslations_corpus = corpus

    def _get_corpus(self, training_run: TrainingRun, corpus_prefix: str) -> Optional[Corpus]:
        source_blob_name = f"{corpus_prefix}corpus.{training_run.source_lang}.zst"
        target_blob_name = f"{corpus_prefix}corpus.{training_run.target_lang}.zst"

        source_blob = self.gcs.get_blob(source_blob_name)
        target_blob = self.gcs.get_blob(target_blob_name)

        if not (source_blob and source_blob.exists() and target_blob and target_blob.exists()):
            return None

        source_url = f"https://storage.googleapis.com/{BUCKET_NAME}/{source_blob_name}"
        target_url = f"https://storage.googleapis.com/{BUCKET_NAME}/{target_blob_name}"

        return Corpus(
            source_url=source_url,
            target_url=target_url,
            source_bytes=source_blob.size or 0,
            target_bytes=target_blob.size or 0,
        )

    def get_config(
        self, langpair: str, training_run_name: str, task_group_id: str
    ) -> Optional[dict]:
        import yaml

        config_path = f"experiments/{langpair}/{training_run_name}_{task_group_id}/config.yml"
        try:
            blob = self.gcs.get_blob(config_path)
            if blob and blob.exists():
                config_text = blob.download_as_text()
                return yaml.safe_load(config_text)
        except Exception as e:
            logger.debug(f"Failed to load config: {e}")
        return None

    def get_date(self, training_run: TrainingRun) -> Optional[datetime]:
        for task_group_id in training_run.task_group_ids:
            prefix = f"models/{training_run.langpair}/{training_run.name}_{task_group_id}/"
            blobs = self.gcs.list_blobs(prefix=prefix)
            for blob in blobs:
                if blob.time_created:
                    return blob.time_created
        return None


class TaskClusterDataCollector:
    """
    Collects training data from TaskCluster task metadata.

    Supplements GCS data with information from TaskCluster tasks, including task IDs,
    completion dates, and artifact URLs. Matches tasks to models by analyzing task names
    with regex patterns. Also retrieves corpus data from TaskCluster artifacts when not
    available in GCS.
    """

    def __init__(self, tc_client: TaskClusterClient):
        self.tc = tc_client

    def get_tasks_for_group(self, task_group_id: str) -> tuple[list[Task], list[dict]]:
        tc_tasks = self.tc.get_tasks_for_group(task_group_id)
        if not tc_tasks:
            return [], []

        task_objects = []
        for task_dict in tc_tasks:
            task_id = task_dict["status"]["taskId"]
            task_group_id_inner = task_dict["status"]["taskGroupId"]
            created_date = task_dict["task"]["created"]
            task_name = task_dict["task"]["metadata"].get("name", "")

            state = None
            resolved_date = None
            runs = task_dict["status"].get("runs", [])
            if runs:
                last_run = runs[-1]
                state = last_run.get("state")
                resolved_date = last_run.get("resolved")

            task_obj = Task(
                task_id=task_id,
                task_group_id=task_group_id_inner,
                created_date=created_date,
                state=state,
                task_name=task_name,
                resolved_date=resolved_date,
            )
            task_objects.append(task_obj)

        return task_objects, tc_tasks

    @staticmethod
    def update_date_started(training_run: TrainingRun, tasks: list[Task]):
        for task in tasks:
            date = str_to_datetime(task.created_date)
            if training_run.date_started is None or date < training_run.date_started:
                training_run.date_started = date

    def supplement_models_with_task_metadata(self, training_run: TrainingRun, tasks: list[Task]):
        if not tasks:
            return

        model_task_map = {
            "backwards": (
                r"^train-backwards-|^backtranslations-train-backwards-model-",
                training_run.backwards,
            ),
            "teacher_1": (
                r"^train-teacher-.*-1|^train-teacher-model-.*-1",
                training_run.teacher_1,
            ),
            "teacher_2": (r"^train-teacher-model-.*-2", training_run.teacher_2),
            "student": (
                r"^train-student-|^distillation-student-model-train-",
                training_run.student,
            ),
            "student_finetuned": (
                r"^finetune-student|^distillation-student-model-finetune-",
                training_run.student_finetuned,
            ),
            "student_quantized": (r"^quantize-", training_run.student_quantized),
            "student_exported": (r"^export-", training_run.student_exported),
        }

        for model_name, (pattern, model) in model_task_map.items():
            if model and not model.task_id:
                task = find_latest_task(tasks, match_by_label(pattern))
                if task:
                    model.task_id = task.task_id
                    completed_date = get_completed_time_from_task(task)
                    if completed_date:
                        if not model.date:
                            model.date = completed_date
                        else:
                            model_date_naive = (
                                model.date.replace(tzinfo=None)
                                if model.date.tzinfo
                                else model.date
                            )
                            if completed_date < model_date_naive:
                                model.date = completed_date
                    logger.debug(f"Supplemented {model_name} with task metadata")

    def collect_corpora(self, training_run: TrainingRun, tasks: list[Task]):
        if not training_run.parallel_corpus_aligned:
            training_run.parallel_corpus_aligned = self._get_word_aligned_corpus(
                training_run, find_latest_task(tasks, match_by_label(r"^corpus-align-parallel-"))
            )

        if not training_run.backtranslations_corpus_aligned:
            training_run.backtranslations_corpus_aligned = self._get_word_aligned_corpus(
                training_run,
                find_latest_task(
                    tasks,
                    match_by_label(r"^alignments-backtranslated-|^corpus-align-backtranslations-"),
                ),
            )

        if not training_run.distillation_corpus_aligned:
            training_run.distillation_corpus_aligned = self._get_word_aligned_corpus(
                training_run,
                find_latest_task(
                    tasks, match_by_label(r"^alignments-student-|^corpus-align-distillation-")
                ),
            )

        if not training_run.parallel_corpus:
            training_run.parallel_corpus = self._get_corpus(
                training_run,
                find_latest_task(tasks, match_by_label(r"^merge-corpus-|^corpus-merge-parallel-")),
            )

        if not training_run.backtranslations_corpus:
            training_run.backtranslations_corpus = self._get_mono_corpus(training_run, tasks)

        if not training_run.distillation_corpus:
            training_run.distillation_corpus = self._get_corpus(
                training_run,
                find_latest_task(tasks, match_by_label(r"^distillation-corpus-final-filtering-")),
            )

    @staticmethod
    def _get_corpus(training_run: TrainingRun, task: Optional[Task]) -> Optional[Corpus]:
        if not task:
            return None

        task_id = task.task_id
        source_url = get_artifact_url(
            task_id, f"public/build/corpus.{training_run.source_lang}.zst"
        )
        target_url = get_artifact_url(
            task_id, f"public/build/corpus.{training_run.target_lang}.zst"
        )

        source_head = requests.head(source_url, allow_redirects=True)
        target_head = requests.head(target_url, allow_redirects=True)

        if not source_head.ok or not target_head.ok:
            return None

        return Corpus(
            source_url=source_url,
            target_url=target_url,
            source_bytes=int(source_head.headers.get("content-length", 0)),
            target_bytes=int(target_head.headers.get("content-length", 0)),
        )

    @staticmethod
    def _get_word_aligned_corpus(
        training_run: TrainingRun, task: Optional[Task]
    ) -> Optional[WordAlignedCorpus]:
        if not task:
            return None

        task_id = task.task_id
        alignments_url = get_artifact_url(task.task_id, "public/build/corpus.aln.zst")
        source_url = get_artifact_url(
            task_id, f"public/build/corpus.tok-icu.{training_run.source_lang}.zst"
        )
        target_url = get_artifact_url(
            task_id, f"public/build/corpus.tok-icu.{training_run.target_lang}.zst"
        )

        alignments_head = requests.head(alignments_url, allow_redirects=True)
        source_head = requests.head(source_url, allow_redirects=True)
        target_head = requests.head(target_url, allow_redirects=True)

        if not all([alignments_head.ok, source_head.ok, target_head.ok]):
            return None

        return WordAlignedCorpus(
            source_url=source_url,
            target_url=target_url,
            alignments_url=alignments_url,
            source_bytes=int(source_head.headers.get("content-length", 0)),
            target_bytes=int(target_head.headers.get("content-length", 0)),
            alignments_bytes=int(alignments_head.headers.get("content-length", 0)),
        )

    @staticmethod
    def _get_mono_corpus(training_run: TrainingRun, tasks: list[Task]) -> Optional[Corpus]:
        source_task = find_latest_task(
            tasks,
            match_by_label(r"^collect-mono-trg-|^backtranslations-mono-trg-dechunk-translations-"),
        )
        target_task = find_latest_task(
            tasks,
            match_by_label(r"^collect-mono-src-|^distillation-mono-src-dechunk-translations-"),
        )

        if not source_task or not target_task:
            return None

        source_url = get_artifact_url(
            source_task.task_id, f"public/build/mono.{training_run.source_lang}.zst"
        )
        target_url = get_artifact_url(
            target_task.task_id, f"public/build/mono.{training_run.target_lang}.zst"
        )

        source_head = requests.head(source_url, allow_redirects=True)
        target_head = requests.head(target_url, allow_redirects=True)

        if not source_head.ok or not target_head.ok:
            return None

        return Corpus(
            source_url=source_url,
            target_url=target_url,
            source_bytes=int(source_head.headers.get("content-length", 0)),
            target_bytes=int(target_head.headers.get("content-length", 0)),
        )


class ReleaseStatusCollector:
    REMOTE_SETTINGS_URL = (
        "https://firefox.settings.services.mozilla.com/v1/buckets/main/"
        "collections/translations-models-v2/records"
    )

    FILTER_EXPRESSION_TO_STATUS = {
        "": "Release",
        "env.appinfo.OS == 'Android'": "Release Android",
        "env.appinfo.OS != 'Android'": "Release Desktop",
        "env.channel == 'default' || env.channel == 'nightly'": "Nightly",
    }

    @staticmethod
    def fetch_deployed_models() -> dict[str, str]:
        response = requests.get(ReleaseStatusCollector.REMOTE_SETTINGS_URL)
        response.raise_for_status()
        data = response.json()

        hash_to_status = {}
        for record in data.get("data", []):
            decompressed_hash = record.get("decompressedHash")
            filter_expression = record.get("filter_expression", "")
            if not decompressed_hash:
                continue

            status = ReleaseStatusCollector.FILTER_EXPRESSION_TO_STATUS.get(filter_expression)
            if status:
                hash_to_status[decompressed_hash] = status

        return hash_to_status


class FinalEvalsCollector:
    """
    Collects final evaluation data from GCS bucket or local directory.

    Discovers evaluation files by analyzing file names following the pattern:
    <src>-<trg>__<dataset>__<translator>__<model>__latest__<type>.json
    Groups files by evaluation entry and loads metric scores, storing them in
    the database with LLM sub-scores for llm-ref metrics.
    """

    LOCAL_PREFIX = Path("data/final_evals")

    def __init__(self, gcs_client: GCSClient):
        self.gcs = gcs_client
        self.local_dir = None
        # For testing use
        # self.local_dir = self.LOCAL_PREFIX

    def collect(self, db: "DatabaseManager"):
        if self.local_dir and self.local_dir.exists():
            files = self._list_local_files()
        elif self.gcs:
            files = self._list_gcs_files()
        else:
            logger.info("No final_evals source configured, skipping")
            return

        evals_by_key = self._group_files(files)
        logger.info(f"Found {len(evals_by_key)} final evaluation entries")

        for key, file_group in evals_by_key.items():
            self._process_evaluation(db, key, file_group)

    def _list_local_files(self) -> list[tuple[str, Path]]:
        files = []
        for path in self.local_dir.glob("*__latest__*"):
            files.append((path.name, path))
        return files

    def _list_gcs_files(self) -> list[tuple[str, BlobInfo]]:
        files = []
        for blob in self.gcs.list_blobs("final-evals/"):
            if "__latest__" in blob.name:
                filename = blob.name.split("/")[-1]
                files.append((filename, blob))
        return files

    def _group_files(self, files: list) -> dict:
        evals = {}
        for filename, source in files:
            parsed = self._parse_filename(filename)
            if not parsed:
                continue

            key = (parsed["langpair"], parsed["dataset"], parsed["translator"], parsed["model"])
            if key not in evals:
                evals[key] = {"translations": None, "metrics": {}}

            if parsed["file_type"] == "translations":
                evals[key]["translations"] = source
            elif parsed["file_type"].endswith(".metrics"):
                metric_name = parsed["file_type"].replace(".metrics", "")
                if metric_name not in evals[key]["metrics"]:
                    evals[key]["metrics"][metric_name] = {}
                evals[key]["metrics"][metric_name]["metrics"] = source
            elif parsed["file_type"].endswith(".scores"):
                metric_name = parsed["file_type"].replace(".scores", "")
                if metric_name not in evals[key]["metrics"]:
                    evals[key]["metrics"][metric_name] = {}
                evals[key]["metrics"][metric_name]["scores"] = source

        return evals

    def _parse_filename(self, filename: str) -> dict | None:
        parts = filename.replace(".json", "").split("__")
        if len(parts) < 5:
            return None
        if parts[4] != "latest":
            return None

        langpair = parts[0]
        if "-" not in langpair:
            return None
        src, trg = langpair.split("-", 1)

        return {
            "langpair": langpair,
            "src": src,
            "trg": trg,
            "dataset": parts[1],
            "translator": parts[2],
            "model": parts[3],
            "file_type": parts[5] if len(parts) > 5 else "translations",
        }

    def _process_evaluation(self, db: "DatabaseManager", key: tuple, file_group: dict):
        import json

        langpair, dataset, translator, model_name = key
        src, trg = langpair.split("-", 1)

        translations_url = None
        if file_group["translations"]:
            source = file_group["translations"]
            if isinstance(source, Path):
                translations_url = f"/{self.LOCAL_PREFIX}/{source.name}"
            else:
                translations_url = f"https://storage.googleapis.com/{BUCKET_NAME}/{source.name}"

        model_id = None
        if translator == "bergamot":
            model_id = db.find_model_id_by_name(src, trg, model_name)

        db.conn.execute(
            """
            INSERT INTO final_evals(source_lang, target_lang, dataset, translator, model_name, model_id, translations_url)
            VALUES(?,?,?,?,?,?,?)
            ON CONFLICT(source_lang, target_lang, dataset, translator, model_name) DO UPDATE SET
                model_id=excluded.model_id,
                translations_url=excluded.translations_url
            """,
            (src, trg, dataset, translator, model_name, model_id, translations_url),
        )

        row = db.conn.execute(
            "SELECT id FROM final_evals WHERE source_lang=? AND target_lang=? AND dataset=? AND translator=? AND model_name=?",
            (src, trg, dataset, translator, model_name),
        ).fetchone()
        eval_id = row[0]

        for metric_name, metric_files in file_group["metrics"].items():
            if "metrics" not in metric_files:
                continue

            source = metric_files["metrics"]
            try:
                if isinstance(source, Path):
                    metrics_data = json.loads(source.read_text())
                else:
                    metrics_data = json.loads(source.download_as_text())
            except Exception as e:
                logger.debug(f"Failed to load metrics {source}: {e}")
                continue

            corpus_score = metrics_data.get("score", 0)
            details_json = json.dumps(metrics_data.get("details", {}))

            scores_url = None
            if "scores" in metric_files:
                scores_source = metric_files["scores"]
                if isinstance(scores_source, Path):
                    scores_url = f"/{self.LOCAL_PREFIX}/{scores_source.name}"
                else:
                    scores_url = (
                        f"https://storage.googleapis.com/{BUCKET_NAME}/{scores_source.name}"
                    )

            db.conn.execute(
                """
                INSERT INTO final_eval_metrics(eval_id, metric_name, corpus_score, details_json, scores_url)
                VALUES(?,?,?,?,?)
                ON CONFLICT(eval_id, metric_name) DO UPDATE SET
                    corpus_score=excluded.corpus_score,
                    details_json=excluded.details_json,
                    scores_url=excluded.scores_url
                """,
                (eval_id, metric_name, corpus_score, details_json, scores_url),
            )

            if metric_name.startswith("llm"):
                metric_row = db.conn.execute(
                    "SELECT id FROM final_eval_metrics WHERE eval_id=? AND metric_name=?",
                    (eval_id, metric_name),
                ).fetchone()
                metric_id = metric_row[0]

                details = metrics_data.get("details", {})
                scores = details.get("scores", {})
                summaries = details.get("summary", {})

                db.conn.execute(
                    "DELETE FROM final_eval_llm_scores WHERE metric_id=?", (metric_id,)
                )

                for criterion, score in scores.items():
                    summary = summaries.get(criterion, "")
                    db.conn.execute(
                        """
                        INSERT INTO final_eval_llm_scores(metric_id, criterion, score, summary)
                        VALUES(?,?,?,?)
                        """,
                        (metric_id, criterion, score, summary),
                    )


class PublicModelsJsonGenerator:
    """Generates public JSON catalog of Firefox translation models for bulk download."""

    GCS_OUTPUT_PATH = "db/models.json"
    BASE_URL = f"https://storage.googleapis.com/{BUCKET_NAME}"

    def __init__(self, gcs: GCSClient):
        self.gcs = gcs

    def generate(self, db: DatabaseManager, upload: bool = False):
        logger.info("Generating public models JSON")
        models_by_langpair = self._query_models(db)
        if not models_by_langpair:
            logger.warning("No exported models found for public JSON")
            return

        json_content = self._build_json(models_by_langpair)

        local_path = MODEL_REGISTRY_DIR / "models.json"
        local_path.write_text(json_content)
        logger.info(f"Wrote {local_path}")

        if upload:
            self.gcs.upload_json(self.GCS_OUTPUT_PATH, json_content)

    def _query_models(self, db: DatabaseManager) -> dict:
        cursor = db.conn.execute(
            """
            SELECT
                tr.source_lang || '-' || tr.target_lang as langpair,
                tr.source_lang,
                tr.target_lang,
                e.architecture,
                e.byte_size,
                e.hash,
                e.model_statistics,
                e.release_status,
                m.id as model_id,
                m.artifact_folder
            FROM models m
            JOIN training_runs tr ON m.run_id = tr.id
            JOIN exports e ON m.id = e.model_id
            WHERE m.kind = 'student_exported'
            ORDER BY
                langpair,
                e.architecture,
                CASE WHEN e.release_status LIKE 'Release%' THEN 0 ELSE 1 END,
                m.date DESC
        """
        )

        models_by_langpair = {}
        seen_langpair_arch = set()

        for row in cursor.fetchall():
            (
                langpair,
                src,
                trg,
                arch,
                byte_size,
                hash_val,
                model_stats_json,
                release_status,
                model_id,
                artifact_folder,
            ) = row

            key = (langpair, arch)
            if key in seen_langpair_arch:
                continue
            seen_langpair_arch.add(key)

            artifact_urls = self._get_artifact_urls(db, model_id)
            files = self._extract_files(artifact_urls, hash_val, byte_size)
            if not files.get("model"):
                continue

            metrics = self._get_metrics(db, model_id)
            model_stats = json.loads(model_stats_json) if model_stats_json else None

            model_entry = {
                "architecture": arch,
                "releaseStatus": release_status,
                "sourceLanguage": src,
                "targetLanguage": trg,
                "files": files,
            }

            if model_stats:
                model_entry["modelStatistics"] = {
                    "parameters": model_stats.get("parameters"),
                    "encoderParameters": model_stats.get("encoder_parameters"),
                    "decoderParameters": model_stats.get("decoder_parameters"),
                }

            if metrics:
                model_entry["metrics"] = {"flores200-plus": metrics}

            if langpair not in models_by_langpair:
                models_by_langpair[langpair] = []
            models_by_langpair[langpair].append(model_entry)

        return models_by_langpair

    def _get_artifact_urls(self, db: DatabaseManager, model_id: int) -> list[str]:
        cursor = db.conn.execute("SELECT url FROM artifacts WHERE model_id = ?", (model_id,))
        return [row[0] for row in cursor.fetchall()]

    def _extract_files(self, urls: list[str], model_hash: str, model_size: int) -> dict:
        files = {}
        for url in urls:
            path = url.replace(f"{self.BASE_URL}/", "")

            if ".intgemm.alphas.bin.gz" in url:
                files["model"] = {
                    "path": path,
                    "uncompressedSize": model_size,
                    "uncompressedHash": model_hash,
                }
            elif "lex." in url and ".s2t.bin.gz" in url:
                files["lexicalShortlist"] = {"path": path}
            elif "srcvocab." in url and ".spm.gz" in url:
                files["srcVocab"] = {"path": path}
            elif "trgvocab." in url and ".spm.gz" in url:
                files["trgVocab"] = {"path": path}
            elif "vocab." in url and ".spm.gz" in url:
                files["vocab"] = {"path": path}

        return files

    def _get_metrics(self, db: DatabaseManager, model_id: int) -> dict:
        cursor = db.conn.execute(
            """
            SELECT fem.metric_name, fem.corpus_score
            FROM final_evals fe
            JOIN final_eval_metrics fem ON fe.id = fem.eval_id
            WHERE fe.model_id = ?
              AND fe.dataset = 'flores200-plus'
              AND fe.translator = 'bergamot'
        """,
            (model_id,),
        )

        metrics = {}
        for metric_name, corpus_score in cursor.fetchall():
            if corpus_score is not None:
                metrics[metric_name] = corpus_score

        return metrics

    def _build_json(self, models_by_langpair: dict) -> str:
        output = {
            "generated": datetime.utcnow().strftime("%Y-%m-%dT%H:%M:%SZ"),
            "baseUrl": self.BASE_URL,
            "models": models_by_langpair,
        }
        return json.dumps(output, indent=2)


class Updater:
    """
    Main orchestrator for building the training runs database.

    Coordinates data collection from both GCS and TaskCluster, merges the information,
    and writes it to a SQLite database. Supports incremental updates by preserving
    existing data and only fetching new information. Can download an existing database
    from GCS, update it with new runs, and upload it back.
    """

    def __init__(self):
        gcs_client = GCSClient(BUCKET_NAME)
        tc_client = TaskClusterClient()
        self.gcs = gcs_client
        self.gcs_collector = GCSDataCollector(gcs_client)
        self.tc_collector = TaskClusterDataCollector(tc_client)
        self.final_evals_collector = FinalEvalsCollector(gcs_client=self.gcs)
        self.public_models_generator = PublicModelsJsonGenerator(gcs_client)
        self.db = None

    def build_database(self, upload: bool, db_path: Path, overwrite: bool = False):
        self._init_database(overwrite, db_path)

        runs_by_langpair = self.gcs_collector.get_training_runs_by_langpair()

        for training_runs in runs_by_langpair.values():
            for training_run in training_runs:
                self._process_training_run(training_run)

        self._update_release_statuses()

        self.final_evals_collector.collect(self.db)
<<<<<<< HEAD

        self.public_models_generator.generate(self.db, upload=upload)
=======
>>>>>>> 547aa57e

        self._finalize_database(upload)

    def _init_database(self, overwrite: bool, db_path: Path):
        db_path.parent.mkdir(exist_ok=True, parents=True)
        if not overwrite and not db_path.exists():
            self.gcs.download_sqlite(db_path)

        self.db = DatabaseManager(db_path, rebuild=overwrite)

        if not overwrite:
            existing_count = len(self.db.get_existing_training_run_keys())
            logger.info(f"Found {existing_count} existing training runs in database")

    def _process_training_run(self, training_run: TrainingRun):
        logger.info(f"Processing {training_run.name} {training_run.langpair}")

        self._collect_data_from_gcs(training_run)

        run_id = self.db.upsert_training_run(training_run)

        self._preserve_existing_model_metadata(training_run, run_id)

        self._save_task_groups(training_run, run_id)

        tasks = self._get_or_fetch_tasks(training_run, run_id)

        if tasks:
            self._supplement_with_task_data(training_run, tasks, run_id)

        if not training_run.date_started:
            self._set_fallback_date(training_run)

        self._save_training_run_data(training_run, run_id)

    def _collect_data_from_gcs(self, training_run: TrainingRun):
        for task_group_id in training_run.task_group_ids:
            self.gcs_collector.collect_models(training_run, task_group_id)
        self.gcs_collector.collect_corpora(training_run)

    def _preserve_existing_model_metadata(self, training_run: TrainingRun, run_id: int):
        existing_models = self.db.get_models_for_run(run_id)
        model_metadata = {model.kind: (model.task_id, model.date) for model in existing_models}

        for model_attr in [
            "backwards",
            "teacher_1",
            "teacher_2",
            "student",
            "student_finetuned",
            "student_quantized",
            "student_exported",
        ]:
            model = getattr(training_run, model_attr, None)
            if model and model_attr in model_metadata:
                existing_task_id, existing_date = model_metadata[model_attr]
                if existing_task_id and not model.task_id:
                    model.task_id = existing_task_id
                if existing_date and not model.date:
                    model.date = existing_date

    def _save_task_groups(self, training_run: TrainingRun, run_id: int):
        for task_group_id in training_run.task_group_ids:
            if self.db.has_task_group_config(task_group_id):
                continue

            config = self.gcs_collector.get_config(
                training_run.langpair, training_run.name, task_group_id
            )
            if config:
                logger.debug("Loaded config from GCS")
                self.db.upsert_task_group(run_id, task_group_id, config)
                if not training_run.experiment_config:
                    training_run.experiment_config = config
            else:
                self.db.upsert_task_group(run_id, task_group_id)

    def _get_or_fetch_tasks(self, training_run: TrainingRun, run_id: int) -> list[Task]:
        tasks = []
        for task_group_id in training_run.task_group_ids:
            if self.db.is_task_group_expired(task_group_id):
                logger.debug("Skipping expired task group")
                continue

            group_tasks = self.db.get_tasks_for_task_group(task_group_id)
            if group_tasks:
                logger.debug(f"Using {len(group_tasks)} cached tasks")
                tasks.extend(group_tasks)
                continue

            task_objects, tc_tasks = self.tc_collector.get_tasks_for_group(task_group_id)
            if task_objects:
                logger.info(f"Fetched {len(task_objects)} tasks from TaskCluster")
                tasks.extend(task_objects)
                self.db.write_tasks(tc_tasks, task_group_id)
            elif not tc_tasks:
                self.db.mark_task_group_expired(task_group_id)

        return tasks

    def _supplement_with_task_data(
        self, training_run: TrainingRun, tasks: list[Task], run_id: int
    ):
        self.tc_collector.update_date_started(training_run, tasks)
        self.tc_collector.supplement_models_with_task_metadata(training_run, tasks)

        if not self._has_corpora_in_db(run_id):
            self.tc_collector.collect_corpora(training_run, tasks)

    def _has_corpora_in_db(self, run_id: int) -> bool:
        corpora = self.db.get_corpora_for_run(run_id)
        return len(corpora) > 0

    def _set_fallback_date(self, training_run: TrainingRun):
        gcs_date = self.gcs_collector.get_date(training_run)
        if gcs_date:
            training_run.date_started = gcs_date

    def _save_training_run_data(self, training_run: TrainingRun, run_id: int):
        self.db.upsert_training_run(training_run)

        self.db.write_corpus(run_id, "parallel", 1, training_run.parallel_corpus_aligned)
        self.db.write_corpus(
            run_id, "backtranslations", 1, training_run.backtranslations_corpus_aligned
        )
        self.db.write_corpus(run_id, "distillation", 1, training_run.distillation_corpus_aligned)
        self.db.write_corpus(run_id, "parallel", 0, training_run.parallel_corpus)
        self.db.write_corpus(run_id, "backtranslations", 0, training_run.backtranslations_corpus)
        self.db.write_corpus(run_id, "distillation", 0, training_run.distillation_corpus)

        self.db.write_model(run_id, "backward", training_run.backwards)
        self.db.write_model(run_id, "teacher_1", training_run.teacher_1)
        self.db.write_model(run_id, "teacher_2", training_run.teacher_2)
        self.db.write_model(run_id, "student", training_run.student)
        self.db.write_model(run_id, "student_finetuned", training_run.student_finetuned)
        self.db.write_model(run_id, "student_quantized", training_run.student_quantized)
        model_id = self.db.write_model(run_id, "student_exported", training_run.student_exported)

        if model_id and not self.db.has_export(model_id):
            self._save_export_metadata(training_run, model_id)

    def _save_export_metadata(self, training_run: TrainingRun, model_id: int):
        if not training_run.student_exported or not training_run.student_exported.artifact_folder:
            return

        metadata = self.gcs_collector.get_export_metadata(
            training_run.student_exported.artifact_folder
        )
        if metadata:
            self.db.write_export(model_id, metadata)

    def _update_release_statuses(self):
        logger.info("Updating release statuses from Firefox Remote Settings")
        try:
            hash_to_status = ReleaseStatusCollector.fetch_deployed_models()
            logger.info(f"Found {len(hash_to_status)} deployed models in Remote Settings")
            self.db.update_release_statuses(hash_to_status)
        except Exception as e:
            logger.warning(f"Failed to update release statuses: {e}")

    def _finalize_database(self, upload: bool):
        self.db.conn.execute("ANALYZE")
        self.db.conn.commit()
        self.db.conn.close()

        if upload:
            self.gcs.upload_sqlite(SQLITE_PATH)
        else:
            logger.info(f"Wrote {SQLITE_PATH}")


def get_completed_time_from_task(task: Task) -> Optional[datetime]:
    if task.state == "completed" and task.resolved_date:
        return str_to_datetime(task.resolved_date)
    return None


def get_config(action_task_id: str) -> Optional[dict]:
    try:
        return get_artifact(action_task_id, "public/parameters.yml")["training_config"]
    except Exception:
        return None


def str_to_datetime(date_str: str) -> datetime:
    return datetime.strptime(date_str, "%Y-%m-%dT%H:%M:%S.%fZ")


def match_by_label(pattern: str) -> Callable[[Task], bool]:
    def _match(task: Task) -> bool:
        if not task.state or task.state != "completed":
            return False
        return re.match(pattern, task.task_name or "") is not None

    return _match


def find_latest_task(tasks: list[Task], match_func: Callable[[Task], bool]) -> Optional[Task]:
    matching_tasks = [task for task in tasks if match_func(task)]
    if not matching_tasks:
        return None
    return max(
        matching_tasks, key=lambda t: datetime.strptime(t.created_date, "%Y-%m-%dT%H:%M:%S.%fZ")
    )


def main():
    parser = argparse.ArgumentParser(
        description="Translations DB updater - Build SQLite database from GCS and Taskcluster data"
    )
    parser.add_argument(
        "--db-path", type=Path, help="The path to the local SQLite file", default=SQLITE_PATH
    )
    parser.add_argument("--upload", action="store_true", help="Upload the DB file to GCS")
    parser.add_argument(
        "--overwrite",
        action="store_true",
        help="Rebuild database from scratch instead of incremental update",
    )

    args = parser.parse_args()

    updater = Updater()
    updater.build_database(upload=args.upload, overwrite=args.overwrite, db_path=args.db_path)


if __name__ == "__main__":
    main()<|MERGE_RESOLUTION|>--- conflicted
+++ resolved
@@ -1135,11 +1135,8 @@
         self._update_release_statuses()
 
         self.final_evals_collector.collect(self.db)
-<<<<<<< HEAD
 
         self.public_models_generator.generate(self.db, upload=upload)
-=======
->>>>>>> 547aa57e
 
         self._finalize_database(upload)
 
