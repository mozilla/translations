--- conflicted
+++ resolved
@@ -77,22 +77,12 @@
             emmake make -j
             ```
 
-<<<<<<< HEAD
-    3. Enable SIMD Wormhole via Wasm instantiation API in generated artifacts
-        ```
-        sed -i.bak 's/var result = WebAssembly.instantiateStreaming(response, info);/var result = WebAssembly.instantiateStreaming(response, info, {simdWormhole:true});/g' wasm/bergamot-translator-worker.js
-        sed -i.bak 's/return WebAssembly.instantiate(binary, info);/return WebAssembly.instantiate(binary, info, {simdWormhole:true});/g' wasm/bergamot-translator-worker.js
-        sed -i.bak 's/var module = new WebAssembly.Module(bytes);/var module = new WebAssembly.Module(bytes, {simdWormhole:true});/g' wasm/bergamot-translator-worker.js
-        ```
-    The artefacts (.js and .wasm files) will be available in `wasm` folder of build directory ("build-wasm" in this case).
-=======
         The wasm artifacts (.js and .wasm files) will be available in `wasm` folder of build directory ("build-wasm" in this case).
 
     3. Enable SIMD Wormhole via Wasm instantiation API in generated artifacts
         ```bash
         bash ../wasm/patch-artifacts-enable-wormhole.sh
         ```
->>>>>>> e4b58357
 
 #### Recompiling
 As long as you don't update any submodule, just follow steps in `4.ii` and `4.iii` to recompile.\
