# OPUS-MT integration

This fork makes it possible to use OPUS-MT models as teacher and backward models in the _firefox-translations-training_ pipeline (FTT). Other additions are profiles for running jobs on CSC supercomputers (*puhti*, *lumi* and *mahti*) and code for monitoring the power usage of jobs.

# Workflow changes
- Added download rule for Tatoeba-Challenge data.
- Added download rule for OPUS-MT models (tested with Tatoeba-Challenge models, old models might need some changes)
- Added config parameters for specifying OPUS-MT models as teacher and/or backward model.
- Added subword segmentation and desegmentation rules.

# Subword segmentation issues
The biggest incompatibility with OPUS-MT models and FTT is in subword segmentation: default FTT trains models that use the in-built sentencepiece support in Marian, while OPUS-MT models expect data to be pre-segmented. To make it possible to use both the default FTT training and pre-built OPUS-MT models, segmentation and desegmentation steps have been added around marian-specific rules. This causes some clutter, but it's probably the best solution (instead of e.g. doing the segmentation/desegmentation inside the marian scripts), since it also makes it possible to easily implement other subword segmentation methods in the workflow. 


# Snakemake and conda on HPC
FTT is based on Snakemake, which has many benefits in terms of reproducibility and existing support. Among other things, Snakemake supports HPC environments and SLURM out of the box, which should make it ideal for CSC machines. However, Snakemake also makes heavy use of conda, which has been deprecated on CSC machines due to its unsuitability for HPC file systems (https://docs.csc.fi/computing/usage-policy/#conda-installations), and FTT specifically relies on several conda environments. Fortunately, Snakemake has a functionality for containerizing conda environments, so all the conda environments needed by FTT can be provided in an Apptainer container (Ftt.sif).

Containerization does not entirely solve the conda problem, since the Snakemake program itself requires conda to run. CSC provides a snakemake module, but problematically these modules are container-based, and since containers cannot be nested on CSC machines, it is not possible to use containerized conda environments with the CSC snakemake modules. This can be solved by installing Snakemake with pip (this is discouraged in the Snakemake documentation, but I have seen no problems so far).

# Non-containerized software
FTT uses software that is not included in the containerized conda environments, including several marian installations and other NLP tools. These are automatically built as part of the pipeline. The Ftt.sif container includes the prerequisites for the software components. It's also possible to provide paths to separately built software installations. 

# Getting started on CSC's puhti and mahti
1. Clone the repository.
<<<<<<< HEAD
2. Download the Ftt.sif container to the repository root (available in the Releases section of the repository).
3. Install conda: make conda
4. Install snakemake: make snakemake
5. Update submodules: make git-modules
6. Edit configs/config.opusmt.yml to select correct language codes and models.
7. Create a data directory (e.g. in the parent dir of the repository or elsewhere in scratch) and create a temp dir in it.
8. Edit profiles/slurm-puhti/config.yaml and change the first and last bindings in the singularity-args section to point to your data directory, and also enter the data directory path as the root value of the config section.
9. Edit profiles/slurm-puhti/config.cluster.yaml to change the CSC account to one you have access to. 
10. Load cuda modules: module load gcc/9.4.0 cuda cudnn (Note: when running mahti, use the following instead: module load cuda cudnn)
11. Run pipeline: make run PROFILE="slurm-puhti"

=======
2. Download the Ftt.sif container to the repository root.
3. Create a virtual Python environment for Snakemake (e.g. in the parent dir of the repository):
    1. The environment needs to be created with a non-containerized python, as otherwise Apptainer integration will not work. On puhti and mahti, the python executables in /usr/bin/ should work: `/usr/bin/python3.9 -m venv snakemake_env`.
    2. Activate the virtual environment: `source ./snakemake_env/bin/activate`.
    3. Install snakemake: `_pip install snakemake_`.
4. Install micromamba (e.g. in the parent dir of the repository): `curl -Ls https://micro.mamba.pm/api/micromamba/linux-64/latest | tar -xvj bin/micromamba`
5. Return to the repository directory and update Git submodules: `make git-modules`
6. Create a _data_ directory (e.g. in the parent dir of the repository) and create a _tmp_ dir in it.
7. If the data directory is not located in the parent directory of the repository, edit _profiles/slurm-puhti/config.yaml_ or _profiles/slurm-mahti/config.yaml_ and change the bindings in the singularity-args section to point to your data directory, and also enter the _data_ directory path as the _root_ value of the _config_ section.
8. Edit profiles/slurm-puhti/config.cluster.yaml to change the CSC account to one you have access to. 
9. Load cuda modules: module load gcc/9.4.0 cuda cudnn
10. Run pipeline: _make run-hpc PROFILE="slurm-puhti"_ or _make run PROFILE="slurm-mahti"_

# Getting started on CSC's lumi
1. Clone the repository.
2. Download the Ftt.sif container to the repository root.
3. Create a virtual Python environment for Snakemake (e.g. in the parent dir of the repository):
    1. The environment needs to be created with a non-containerized python, as otherwise Apptainer integration will not work. On lumi, use the _cray-python_ module (it is not containerized): `module load cray-python; python -m venv snakemake_env`.
    2. Activate the virtual environment: `source ./snakemake_env/bin/activate`.
    3. Install snakemake: `_pip install snakemake_`.
4. Install micromamba (e.g. in the parent dir of the repository): `curl -Ls https://micro.mamba.pm/api/micromamba/linux-64/latest | tar -xvj bin/micromamba`
5. Return to the repository directory and update Git submodules: `make git-modules`
6. Create a _data_ directory (e.g. in the parent dir of the repository) and create a _tmp_ dir in it.
7. If the data directory is not located in the parent directory of the repository, edit profiles/slurm-lumi/config.yaml and change the bindings in the singularity-args section to point to your data directory, and also enter the _data_ directory path as the _root_ value of the _config_ section.
8. Edit profiles/slurm-puhti/config.cluster.yaml to change the CSC account to one you have access to. 
9. Load rocm module: module load rocm.
10. Copy the marian executables to _3rd_party/lumi-marian/build_ (compiling lumi-marian is currently hacky, so this workaround makes things easier).
11. Enter _export SINGULARITYENV_LD_LIBRARY_PATH=$LD_LIBRARY_PATH_ to make sure Marian can find all the libraries when it runs containerized.
12. Run pipeline: _make run-hpc PROFILE="slurm-puhti"_
>>>>>>> 888e1e16
# Testing
Since running the whole pipeline for a high-resource language pair will take a long time, there is a test config available for testing that everything works as it should. The test config is used by default, you can change into the full config by modifying the Makefile and changing config.opusmt-test.yml to config.opusmt.yml. You can also provide the config on the command line as the CONFIG parameter with make. Note that even the test config will take a long time if the training corpus is large (since translating the training data will take time). So to do a quick functionality check, pick a language pair with as little data as possible in Tatoeba-Challenge (while still having trained forward and backward models). The default epo-afr is good for quick checking (although note that bicleaner step will be skipped, as there are no bicleaner packs for those languages).

You can test the pipeline without running it by using make dry-run. If you want to build a specific file or rule, you can use the TARGET parameter with make. 

# Original FTT instructions start from here. NOTE: some of the information below no longer applies.

# Firefox Translations training
Training pipelines for Firefox Translations machine translation models.
The trained models are hosted in [firefox-translations-models](https://github.com/mozilla/firefox-translations-models/),
compatible with [bergamot-translator](https://github.com/mozilla/bergamot-translator) and can be used by
[firefox-translations](https://github.com/mozilla/firefox-translations) web extension. This work is a part of [Bergamot](https://browser.mt/) project  that focuses on improving client-side machine translation in a web browser.

The pipeline is capable of training a translation model for a language pair end to end. 
Translation quality depends on chosen datasets, data cleaning procedures and hyperparameters. 
Some settings, especially low resource languages might require extra tuning.

It uses fast translation engine [Marian](https://marian-nmt.github.io) 
and [Snakemake](https://snakemake.github.io/) framework for workflow management and parallelization.

High level overview [post on Mozilla Hacks](https://hacks.mozilla.org/2022/06/training-efficient-neural-network-models-for-firefox-translations/).

Check out [Model training guide](https://github.com/mozilla/firefox-translations-training/wiki/Model-training-guide) in the wiki for practical advice how to train models using the pipeline.

## System requirements

### Local mode

- Ubuntu 18.04 (it can work on other Linux distributions, but might require `setup` scripts fixes; see more details in [marian installation instructions](https://marian-nmt.github.io/quickstart/)).
- One or several Nvidia GPUs with CUDA drivers installed and at least 8 GB of memory.
- CUDNN installed
- At least 16 CPU cores ( some steps of the pipeline utilize multiple cores pretty well, so the more the better).
- 64 GB RAM (128 GB+ might be required for bigger datasets)
- 200+ GB of disk space ( mostly for datasets and transformations ). 
  It depends on chosen datasets and can be significantly higher.
  
It was tested on: 
- Ubuntu 18.04
- 56 core Xeon server
- 128 GB of RAM
- x8 NVIDIA RTX 2080 GPUs with 12 GB of memory
- CUDA 11.2
- 100 GB of local disk space
- Many terabytes of NFS mounted storage

### Cluster mode

- Slurm cluster with CPU and Nvidia GPU nodes
- CUDA 11.2 ( it was also tested on 11.5)
- CUDNN library installed
- Singularity module if running with containerization (recommended)
- If running without containerization, there is no procedure to configure the environment automatically.
  All the required modules (for example `parallel`) should be preinstalled and loaded in ~/.bashrc

It was tested on Mozilla Slurm cluster using Singularity containers.
The pipeline can also be launched on [CSD3 HPC](https://docs.hpc.cam.ac.uk/hpc/index.html) but it was not fully tested.

### Cloud mode

Snakemake workflows can work on Kubernetes, Google Cloud Life Sciences and other cloud platforms. 
The pipeline was not tested in this mode and might require modification.

Please refer to [Cloud execution](https://snakemake.readthedocs.io/en/stable/executing/cloud.html) section of Snakemake documentation.

It is also possible to deploy Slurm cluster in the cloud. For example, using [Slurm on Google Cloud Platform](https://github.com/SchedMD/slurm-gcp).

## Configuration

0. Clone the repo:
``` 
git clone https://github.com/mozilla/firefox-translations-training.git
cd firefox-translations-training
```
1. Choose a [Snakemake profile](https://github.com/Snakemake-Profiles) from `profiles/` or create a new one 
2. Adjust paths in the `Makefile` if needed and set `PROFILE` variable to the name of your profile
3. Adjust Snakemake and workflow settings in the `profiles/<profile>/config.yaml`, see [Snakemake CLI reference](https://snakemake.readthedocs.io/en/stable/executing/cli.html) for details
4. Configure experiment and datasets in `configs/config.prod.yml` (or `configs/config.test.yml` for test run)
5. Change source code if needed for the experiment
6. **(Cluster mode)** Adjust cluster settings in the cluster profile.
   For `slurm-moz`: `profiles/slurm-moz/config.cluster.yml`
   You can also modify `profiles/slurm-moz/submit.sh` or create a new Snakemake [profile](https://github.com/Snakemake-Profiles).
7. **(Cluster mode)** It might require further tuning of requested resources in `Snakemake` file:
    - Use `threads` for a rule to adjust parallelism
    - Use `resources: mem_mb=<memory>` to adjust total memory requirements per task 
      (default is set in `profile/slurm-moz/config.yaml`)

## Installation

See also [Snakemake installation](https://snakemake.readthedocs.io/en/stable/getting_started/installation.html)

1. Install Mamba - fast Conda package manager

```
make conda
```

2. Install Snakemake

```
make snakemake
```

3. Update git submodules

```
make git-modules
```

4. (Optional) Install Singularity if running with containerization 

Local mode: See [Singularity installation](https://sylabs.io/guides/3.8/user-guide/quick_start.html), requries root

Cluster mode: 

For example,
```
module load singularity
```
but the way to load Singularity depends on cluster installation

5. (Optional) Prepare a container image if using Singularity

    
Either pull the prebuilt image:

```
make pull
```

Or build it (requires root):

```
make build
```

## Running

Dry run first to check that everything was installed correctly:

```
make dry-run
```

To run the pipeline:
```
make run
```

To test the whole pipeline end to end (it is supposed to run relatively quickly and does not train anything useful):

```
make test
```
You can also run a speicific profile or config by overriding variables from Makefile
```
make run PROFILE=slurm-moz CONFIG=configs/config.test.yml
```

### Specific target

By default, all Snakemake rules are executed. To run the pipeline up to a specific rule use:
```
make run TARGET=<non-wildcard-rule-or-path>
```
For example, collect corpus first:
```
make run TARGET=merge_corpus
```

You can also use the full file path, for example:
```
make run TARGET=/models/ru-en/bicleaner/teacher-base0/model.npz.best-ce-mean-words.npz
```
### Rerunning

If you want to rerun a specific step or steps, you can delete the result files that are expected in the Snakemake rule output.
Snakemake might complain about a missing file and suggest to run it with `--clean-metadata` flag. In this case run:
```
make clean-meta TARGET=<missing-file-name>
```
and then as usual:
```
make run
```

### Reporting

To create a Snakemake [html report](https://snakemake.readthedocs.io/en/stable/snakefiles/reporting.html), run:
```
make report
```

### Results

See [Directory Structure](#directory-structure) section.

The main directories inside `SHARED_ROOT` are:
- `data/<lang_pair>/<experiment>` - data produced by the pipeline jobs
- `logs/<lang_pair>/<experiment>` - logs of the jobs for troubleshooting
- `experiments/<lang_pair>/<experiment>` - saved experiment settings for future reference
- `models/<lang_pair>/<experiment>` - all models produced by the pipeline. The final compressed models are in `exported` folder.

#### Exported models example

```
/models/ru-en/test/exported/model.ruen.intgemm.alphas.bin.gz
/models/ru-en/test/exported/lex.50.50.ruen.s2t.bin.gz
/models/ru-en/test/exported/vocab.ruen.spm.gz
```

## Pipeline steps

The steps are based on [train-student](https://github.com/browsermt/students/tree/master/train-student) recipe.

Step | Description | Bottleneck | Comments
--- | --- | --- | ---
Installation | Installing dependencies and compiling | CPU | Takes ~1 hour
Data downloading | Downloads datasets, samples sentences | Network, Disk | Time depends on dataset size, sampling of huge mono datasets (100M+ sentences) is the most intensive operation.
Data cleaning | Basic preprocessing, dataset specific, language specific, rule based and other attempts to clean noisy data in parallel and mono datasets | CPU | Good parallelization across CPU cores. To make cleaning of a new language more efficient add it to [clean_parallel.py](/pipeline/clean/tools/clean_parallel.py).
Bicleaner | Filters noisy sentence pairs in a parallel corpus using [bicleaner](https://github.com/bitextor/bicleaner) or [bicleaner-ai](https://github.com/bitextor/bicleaner-ai) depending on available language packs. | CPU, GPU | If there are no pretrained language packs for bicleaner-ai, it uses bicleaner. If there are no ones for bicleaner either, this step is skipped. Cleaning thresholds are configurable per dataset, see [Dataset cleaning](##Dataset cleaning).
Merge and dedupe | Merges clean dataset and applies deduplicaiton | CPU, Disk | 
Training vocabulary | Trains [SentencePiece](https://github.com/google/sentencepiece) vocabulary/tokenizer model on parallel corpus. | CPU |
Training s2s | Trains a backward shallow s2s model, which is useful for back-translations and ce-filtering | GPU | Inspired by a [marian example](https://github.com/marian-nmt/marian-examples/tree/master/training-basics-sentencepiece).
Augmentation with back-translations | Translates mono corpus combined from monolingual datasets in target language using shallow s2s model. | GPU | It is more useful for low-resource languages and can be skipped for others.
Training teacher | Trains an ensemble of big transformer models on augmented dataset | GPU | You might want to adjust [early stopping](pipeline/train/configs/training/teacher.transformer.train.yml) or `after-epochs` parameters depending on datasets size.
Fine-tuning teacher | Continue training an ensemble of teachers on parallel data only | GPU | You might want to adjust [early stopping](pipeline/train/configs/training/teacher.transformer.train.yml) parameters depending on datasets size.
Translation by teacher | Translates a corpus and monolingual data combined from configurable `dataset.mono-src` using the ensemble of teacher models | GPU | The slowest part of the pipeline. Can take days. It is possible to speed it up by using multiple nodes in cluster mode.
Cross-entropy filtering | Scores translated corpus with backward s2s model and removes a part of the corpus with the lowest scores to reduce noise | GPU, CPU, Disk | At this point we work with huge datasets. Very disk intensive.
Training alignments and shortlist | Trains alignments using [fast_align](https://github.com/clab/fast_align) and extracts lexical shortlist using [extract_lex](https://github.com/marian-nmt/extract-lex) tool | CPU, Disk | Some tools require uncompressed datasets on disk and they are huge at this point. Good CPU parallelization.
Training student | Trains a small transformer student model on filtered data and using alignments. Shuffling in RAM might fail if dataset is huge and there's not enough RAM on the machine, so it's recommended to remove it and use `shuffle: batches` marian settings (see [issue](https://github.com/mozilla/firefox-translations-training/issues/21)).  | GPU |
Fine-tuning student | Finetunes the student model by emulating 8bit GEMM during training | GPU | Converges very quickly and then degrades. It's quick but you might want to reduce early stopping threshold.
Quantizaiton |  Applies 8 bit quantization to the fined-tuned student model and runs evaluation on CPU | CPU | CPU threads must be set to 1 for this step.
Evaluation |  Calculates metrics for all models (BLEU, chrf) using [SacreBLEU](https://github.com/mjpost/sacrebleu) | GPU | Uses `datasets.test` configuration section.
Export | Exports trained model and shortlist to (bergamot-translator)(https://github.com/mozilla/bergamot-translator) format | |

## Dataset importers

Dataset importers can be used in `datasets` sections of the config.

Example:
```
  train:
    - opus_ada83/v1
    - mtdata_newstest2014_ruen
```

Data source | Prefix | Name examples | Type | Comments
--- | --- | --- | ---| ---
[MTData](https://github.com/thammegowda/mtdata) | mtdata | newstest2017_ruen | corpus | Supports many datasets. Run `mtdata list -l ru-en` to see datasets for a specific language pair.
[OPUS](opus.nlpl.eu/) | opus | ParaCrawl/v7.1 | corpus | Many open source datasets. Go to the website, choose a language pair, check links under Moses column to see what names and version is used in a link.
[SacreBLEU](https://github.com/mjpost/sacrebleu) | sacrebleu | wmt20 | corpus | Official evaluation datasets available in SacreBLEU tool. Recommended to use in `datasets:test` config section. Look up supported datasets and language pairs in `sacrebleu.dataset` python module.
[Flores](https://github.com/facebookresearch/flores) | flores | dev, devtest | corpus | Evaluation dataset from Facebook that supports 100 languages.
Custom parallel | custom-corpus | /tmp/test-corpus | corpus | Custom parallel dataset that is already downloaded to a local disk. The dataset name is an absolute path prefix without ".lang.gz"
[Paracrawl](https://paracrawl.eu/) | paracrawl-mono | paracrawl8 | mono | Datasets that are crawled from the web. Only [mono datasets](https://paracrawl.eu/index.php/moredata) are used in this importer. Parallel corpus is available using opus importer.
[News crawl](http://data.statmt.org/news-crawl) | news-crawl | news.2019 | mono | Some news monolingual datasets from [WMT21](https://www.statmt.org/wmt21/translation-task.html)
[Common crawl](https://commoncrawl.org/) | commoncrawl | wmt16 | mono | Huge web crawl datasets. The links are posted on [WMT21](https://www.statmt.org/wmt21/translation-task.html)
Custom mono | custom-mono | /tmp/test-mono | mono | Custom monolingual dataset that is already downloaded to a local disk. The dataset name is an absolute path prefix without ".lang.gz"

You can also use [find-corpus](pipeline/utils/find-corpus.py) tool to find all datasets for an importer and get them formatted to use in config.

```
conda env create -f envs/corpus.yml 
conda activate corpus
python utils/find-corpus.py en ru opus
python utils/find-corpus.py en ru mtdata
python utils/find-corpus.py en ru sacrebleu
```
Make sure to check licenses of the datasets before using them.

### Adding a new importer

Just add a shell script to [corpus](pipeline/data/importers/corpus) or [mono](pipeline/data/importers/mono) which is named as `<prefix>.sh` 
and accepts the same parameters as the other scripts from the same folder.

## Dataset fixing

Some datasets require fixes like detokenization. Dataset and language specific fixes are implemented in [pipeline/clean/fixes](pipeline/clean/fixes).
Naming convention: 
- `<dataset_name>.sh` for parallel dataset cleaning
- `<dataset_name>.<lang>.sh` for language specific cleaning of parallel or monolingual dataset
- `/` in dataset name should be replaced with `_`

## Dataset cleaning
Some parallel datasets require more aggressive filtering.
Dataset specific Bicleaner thresholds can be set in config. 
`0` means skipping filtering entirely (useful for Paracrawl).

Example:

```
experiment:
...
  bicleaner:
    default-threshold: 0.5
    dataset-thresholds:
      opus_ParaCrawl/v8: 0
      mtdata_neulab_tedtalksv1_train: 0.6
```

## Utilities

### Tensorboard

To see training graphs run tensorboard:

```
make install-tensorboard
make tensorboard
```

Then port forward 6006.

## Directory structure
    
    ├ data
    │   └ ru-en
    │      └ test
    │        ├ original
    │        │   ├ corpus
    │        │   │   ├ mtdata_JW300.en.gz
    │        │   │   └ mtdata_JW300.ru.gz
    │        │   ├ devset
    │        │   │   ├ flores_dev.en.gz
    │        │   │   └ flores_dev.ru.gz
    │        │   ├ eval
    │        │   │   ├ sacrebleu_wmt20.en.gz
    │        │   │   └ sacrebleu_wmt20.ru.gz
    │        │   ├ mono
    │        │   │   ├ news-crawl_news.2020.ru.gz
    │        │   │   └ news-crawl_news.2020.en.gz
    │        │   ├ devset.ru.gz
    │        │   └ devset.en.gz
    │        ├ clean
    │        │   ├ corpus
    │        │   │   ├ mtdata_JW300.en.gz
    │        │   │   └ mtdata_JW300.ru.gz
    │        │   ├ mono
    │        │   │   ├ news-crawl_news.2020.ru.gz
    │        │   │   └ news-crawl_news.2020.en.gz
    │        │   ├ mono.ru.gz
    │        │   └ mono.en.gz
    │        ├ biclean
    │        │   ├ corpus
    │        │   │   ├ mtdata_JW300.en.gz
    │        │   │   └ mtdata_JW300.ru.gz
    │        │   ├ corpus.ru.gz
    │        │   ├ corpus.en.gz
    │        ├ translated
    │        │   ├ mono.ru.gz
    │        │   └ mono.en.gz
    │        ├ augmented
    │        │   ├ corpus.ru.gz
    │        │   └ corpus.en.gz
    │        ├ alignment
    │        │   ├ corpus.aln.gz
    │        │   └ lex.s2t.pruned.gz
    │        ├ merged
    │        │   ├ corpus.ru.gz
    │        │   └ corpus.en.gz
    │        └ filtered
    │            ├ corpus.ru.gz
    │            └ corpus.en.gz
    ├ models
    │   └ ru-en
    │       └ test
    │          ├ backward
    │          ├ teacher-base0
    │          ├ teacher-base1
    │          ├ teacher-finetuned0
    │          ├ teacher-finetuned1
    │          ├ student
    │          ├ student-finetuned
    │          ├ speed
    │          ├ evaluation
    │          │  ├ backward
    │          │  ├ teacher-base0
    │          │  ├ teacher-base1
    │          │  ├ teacher-finetuned0
    │          │  ├ teacher-finetuned1
    │          │  ├ teacher-ensemble
    │          │  ├ student
    │          │  ├ student-finetuned
    │          │  └ speed
    │          └ exported
    │
    ├ experiments
    │   └ ru-en
    │      └ test
    │         └ config.sh
    ├ logs
    │   └ ru-en
    │      └ test
    │         └ clean_corpus.log

## Development

### Architecture

All steps are independent and contain scripts that accept arguments, read input files from disk and output the results to disk.
It allows writing the steps in any language (currently it's historically mostly bash and Python) and 
represent the pipeline as a directed acyclic graph (DAG).

Snakemake workflow manager infers the DAG implicitly from the specified inputs and outputs of the steps. The workflow manager checks which files are missing and runs the corresponding jobs either locally or on a cluster depending on the configuration. 

Snakemake parallelizes steps that can be executed simultaneously. It is especially useful for teacher ensemble training and translation.

The main Snakemake process (scheduler) should be launched interactively. It runs job processes on the worker nodes in cluster mode or on a local machine in local mode.

### Conventions
  
- Scripts inside the `pipeline` directory are independent and operate only using input arguments, input files 
  and global envs.
  
- All scripts test expected environment variables early.

- If a script step fails, it can be safely retried.

- Ideally, every script should start from the last unfinished step, 
  checking presence of intermediate results of previous steps.

- A script fails as early as possible.

- Maximum bash verbosity is set for easy debugging.

- Input data is always read only.

- Output data is placed in a new folder for script results.
  
- It is expected that the specified output folder might not exist and should be created by the script.

- A script creates a folder for intermediate files and cleans it in the end 
  unless intermediate files are useful for retries.
    
- Global variables are upper case, local variables are lower case.

- Scripts should utilize resources provided by Snakemake (number of threads, memory).
  

## References

Here is a list of selected publications on which the training pipeline is based. You can find more relevant publications on [Bergamot project web-site](https://browser.mt/publications).

1. V. M. Sánchez-Cartagena, M. Bañón, S. Ortiz-Rojas and G. Ramírez-Sánchez, 
"[Prompsit's submission to WMT 2018 Parallel Corpus Filtering shared task](http://www.statmt.org/wmt18/pdf/WMT116.pdf)",
in *Proceedings of the Third Conference on Machine Translation, Volume 2: Shared Task Papers*.
Brussels, Belgium: Association for Computational Linguistics, October 2018

2. Gema Ramírez-Sánchez, Jaume Zaragoza-Bernabeu, Marta Bañón and Sergio Ortiz Rojas 
"[Bifixer and Bicleaner: two open-source tools to clean your parallel data.](https://eamt2020.inesc-id.pt/proceedings-eamt2020.pdf#page=311)",
in *Proceedings of the 22nd Annual Conference of the European Association for Machine Translation*.
Lisboa, Portugal: European Association for Machine Translation, November 2020
   
3. Mölder F, Jablonski KP, Letcher B, et al. [Sustainable data analysis with Snakemake](https://pubmed.ncbi.nlm.nih.gov/34035898/). F1000Res. 2021;10:33. Published 2021 Jan 18. doi:10.12688/f1000research.29032.2


4. [Edinburgh’s Submissions to the 2020 Machine Translation Efficiency Task](https://aclanthology.org/2020.ngt-1.26) (Bogoychev et al., NGT 2020)

5. [From Research to Production and Back: Ludicrously Fast Neural Machine Translation](https://aclanthology.org/D19-5632) (Kim et al., EMNLP 2019)

6. [The University of Edinburgh’s Submissions to the WMT19 News Translation Task](https://aclanthology.org/W19-5304) (Bawden et al., 2019)

7. Jörg Tiedemann, 2012, [Parallel Data, Tools and Interfaces in OPUS](http://www.lrec-conf.org/proceedings/lrec2012/pdf/463_Paper.pdf). In Proceedings of the 8th International Conference on Language Resources and Evaluation (LREC'2012)
8. [The University of Edinburgh’s Neural MT Systems for WMT17](https://arxiv.org/abs/1708.00726), Rico Sennrich, Alexandra Birch, Anna Currey, Ulrich Germann, Barry Haddow, Kenneth Heafield, Antonio Valerio Miceli Barone, and Philip Williams. In Proceedings of the EMNLP 2017 Second Conference on Machine Translation (WMT17), 2017.
9. [Marian: Fast Neural Machine Translation in C++](https://arxiv.org/abs/1804.00344), Marcin Junczys-Dowmunt, Roman Grundkiewicz, Tomasz Dwojak, Hieu Hoang, Kenneth Heafield, Tom Neckermann, Frank Seide, Ulrich Germann, Alham Fikri Aji, Nikolay Bogoychev, Andre ́ F. T. Martins, and Alexandra Birch.
10. [Improving Neural Machine Translation Models with Monolingual Data](https://arxiv.org/abs/1511.06709), Rico Sennrich,Barry Haddow,Alexandra Birch, Proceedings of the 54th Annual Meeting of the Association for Computational Linguistics (Volume 1: Long Papers), 2016.
11. [A Call for Clarity in Reporting BLEU Scores](https://aclanthology.org/W18-6319) (Post, 2018)
12. [The FLORES-101 Evaluation Benchmark for Low-Resource and Multilingual Machine Translation](https://ai.facebook.com/research/publications/the-flores-101-evaluation-benchmark-for-low-resource-and-multilingual-machine-translation), Facebook
13. [Many-to-English Machine Translation Tools, Data, and Pretrained Models](https://aclanthology.org/2021.acl-demo.37) (Gowda et al., ACL 2021)
14. Chris Dyer, Victor Chahuneau, and Noah A. Smith. (2013). [A Simple, Fast, and Effective Reparameterization of IBM Model 2](http://www.ark.cs.cmu.edu/cdyer/fast_valign.pdf). In Proc. of NAACL.
15. [Neural Machine Translation of Rare Words with Subword Units](https://aclanthology.org/P16-1162) (Sennrich et al., ACL 2016)
16. [Subword Regularization: Improving Neural Network Translation Models with Multiple Subword Candidates](https://arxiv.org/abs/1804.10959) (Taku Kudo, 2018)<|MERGE_RESOLUTION|>--- conflicted
+++ resolved
@@ -22,19 +22,6 @@
 
 # Getting started on CSC's puhti and mahti
 1. Clone the repository.
-<<<<<<< HEAD
-2. Download the Ftt.sif container to the repository root (available in the Releases section of the repository).
-3. Install conda: make conda
-4. Install snakemake: make snakemake
-5. Update submodules: make git-modules
-6. Edit configs/config.opusmt.yml to select correct language codes and models.
-7. Create a data directory (e.g. in the parent dir of the repository or elsewhere in scratch) and create a temp dir in it.
-8. Edit profiles/slurm-puhti/config.yaml and change the first and last bindings in the singularity-args section to point to your data directory, and also enter the data directory path as the root value of the config section.
-9. Edit profiles/slurm-puhti/config.cluster.yaml to change the CSC account to one you have access to. 
-10. Load cuda modules: module load gcc/9.4.0 cuda cudnn (Note: when running mahti, use the following instead: module load cuda cudnn)
-11. Run pipeline: make run PROFILE="slurm-puhti"
-
-=======
 2. Download the Ftt.sif container to the repository root.
 3. Create a virtual Python environment for Snakemake (e.g. in the parent dir of the repository):
     1. The environment needs to be created with a non-containerized python, as otherwise Apptainer integration will not work. On puhti and mahti, the python executables in /usr/bin/ should work: `/usr/bin/python3.9 -m venv snakemake_env`.
@@ -64,7 +51,7 @@
 10. Copy the marian executables to _3rd_party/lumi-marian/build_ (compiling lumi-marian is currently hacky, so this workaround makes things easier).
 11. Enter _export SINGULARITYENV_LD_LIBRARY_PATH=$LD_LIBRARY_PATH_ to make sure Marian can find all the libraries when it runs containerized.
 12. Run pipeline: _make run-hpc PROFILE="slurm-puhti"_
->>>>>>> 888e1e16
+
 # Testing
 Since running the whole pipeline for a high-resource language pair will take a long time, there is a test config available for testing that everything works as it should. The test config is used by default, you can change into the full config by modifying the Makefile and changing config.opusmt-test.yml to config.opusmt.yml. You can also provide the config on the command line as the CONFIG parameter with make. Note that even the test config will take a long time if the training corpus is large (since translating the training data will take time). So to do a quick functionality check, pick a language pair with as little data as possible in Tatoeba-Challenge (while still having trained forward and backward models). The default epo-afr is good for quick checking (although note that bicleaner step will be skipped, as there are no bicleaner packs for those languages).
 
