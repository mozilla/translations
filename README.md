--- conflicted
+++ resolved
@@ -7,16 +7,7 @@
 ## Build Instructions
 
 ### Build Natively
-<<<<<<< HEAD
-1. Clone the repository using these instructions:
-    ```bash
-    git clone https://github.com/mozilla/bergamot-translator
-    cd bergamot-translator
-    ```
-2. Compile
-=======
 Create a folder where you want to build all the artifacts (`build-native` in this case) and compile
->>>>>>> 067076fb
 
 ```bash
 mkdir build-native
@@ -40,15 +31,10 @@
 
 1. Create a folder where you want to build all the artifacts (`build-wasm` in this case) and compile
     ```bash
-<<<<<<< HEAD
-    git clone https://github.com/mozilla/bergamot-translator
-    cd bergamot-translator
-=======
     mkdir build-wasm
     cd build-wasm
     emcmake cmake -DCOMPILE_WASM=on ../
     emmake make -j3
->>>>>>> 067076fb
     ```
 
     The wasm artifacts (.js and .wasm files) will be available in the build directory ("build-wasm" in this case).
