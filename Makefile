#!make

.ONESHELL:
SHELL=/bin/bash

### 1. change these settings or override with env variables
CONFIG?=configs/config.prod.yml
CONDA_PATH?=../mambaforge
SNAKEMAKE_OUTPUT_CACHE?=../cache
PROFILE?=local
# execution rule or path to rule output, default is all
TARGET=
REPORTS?=../reports
# for tensorboard
MODELS?=../models

###

CONDA_ACTIVATE=source $(CONDA_PATH)/etc/profile.d/conda.sh ; conda activate ; conda activate
SNAKEMAKE=export SNAKEMAKE_OUTPUT_CACHE=$(SNAKEMAKE_OUTPUT_CACHE); snakemake

### 2. setup

git-modules:
	git submodule update --init --recursive

conda:
	wget https://github.com/conda-forge/miniforge/releases/latest/download/Mambaforge-$$(uname)-$$(uname -m).sh
	bash Mambaforge-$$(uname)-$$(uname -m).sh -b -p $(CONDA_PATH)

snakemake:
	$(CONDA_ACTIVATE) base
	mamba create -c conda-forge -c bioconda -n snakemake snakemake==6.12.2 tabulate==0.8.10 --yes
	mkdir -p "$(SNAKEMAKE_OUTPUT_CACHE)"

# build container image for cluster and run-local modes (preferred)
build:
	sudo singularity build Singularity.sif Singularity.def

# or pull container image from a registry if there is no sudo
pull:
	singularity pull Singularity.sif library://evgenypavlov/default/bergamot2:latest

### 3. dry run

# if you need to activate conda environment for direct snakemake commands, use
# . $(CONDA_PATH)/etc/profile.d/conda.sh && conda activate snakemake

dry-run:
	echo "Dry run with config $(CONFIG) and profile $(PROFILE)"
	$(CONDA_ACTIVATE) snakemake
	$(SNAKEMAKE) \
	  --profile=profiles/$(PROFILE) \
	  --configfile $(CONFIG) \
	  -n \
	  $(TARGET)

test-dry-run: CONFIG=configs/config.test.yml
test-dry-run: dry-run

### 4. run

run:
	echo "Running with config $(CONFIG) and profile $(PROFILE)"
	$(CONDA_ACTIVATE) snakemake
	chmod +x profiles/$(PROFILE)/*
	$(SNAKEMAKE) \
	  --profile=profiles/$(PROFILE) \
	  --configfile $(CONFIG) \
	  $(TARGET)

test: CONFIG=configs/config.test.yml
test: run


### 5. create a report

report:
	$(CONDA_ACTIVATE) snakemake
    DT=$$(date '+%Y-%m-%d_%H-%M'); \
	mkdir -p $(REPORTS) && \
	snakemake \
		--profile=profiles/$(PROFILE) \
		--configfile $(CONFIG) \
		--report $(REPORTS)/$${DT}_report.html

run-file-server:
	$(CONDA_ACTIVATE) snakemake
	python -m  http.server --directory $(REPORTS) 8000

### extra

clean-meta:
	$(CONDA_ACTIVATE) snakemake
	$(SNAKEMAKE) \
	  --profile=profiles/$(PROFILE) \
	  --configfile $(CONFIG) \
	  --cleanup-metadata $(TARGET)

dag: CONFIG=configs/config.test.yml
dag:
	$(CONDA_ACTIVATE) snakemake
	$(SNAKEMAKE) \
	  --profile=profiles/$(PROFILE) \
	  --configfile $(CONFIG) \
	  --dag \
	  | dot -Tpdf > DAG.pdf

install-tensorboard:
	$(CONDA_ACTIVATE) base
	conda env create -f envs/tensorboard.yml

tensorboard:
	$(CONDA_ACTIVATE) tensorboard
	ls -d $(MODELS)/*/*/* > tb-monitored-jobs
	tensorboard --logdir=$(MODELS) --host=0.0.0.0 &
	python utils/tb_log_parser.py --prefix=

<<<<<<< HEAD

install-opuscleaner:
	$(CONDA_ACTIVATE) base
	conda env create -f envs/opuscleaner.yml

opuscleaner-ui:
	$(CONDA_ACTIVATE) opuscleaner
	opuscleaner-server serve --host=0.0.0.0 --port=8000

update-opuscleaner:
	$(CONDA_ACTIVATE) opuscleaner
	conda env update -f envs/opuscleaner.yml --prune
=======
# Black is a code formatter for Python files. Running this command will check that
# files are correctly formatted, but not fix them.
black:
	poetry install --only black
	@if poetry run black . --check --diff; then \
		echo "The python code formatting is correct."; \
	else \
	  echo ""; \
		echo "Python code formatting issues detected."; \
		echo "Run 'make black-fix' to fix them."; \
		echo ""; \
		exit 1; \
	fi

# Runs black, but also fixes the errors.
black-fix:
	poetry install --only black
	poetry run black .

# Runs ruff, a linter for python.
lint:
	poetry install --only lint
	poetry run ruff check .

# Runs ruff, but also fixes the errors.
lint-fix:
	poetry install --only lint
	poetry run ruff check . --fix

# Fix all automatically fixable errors. This is useful to run before pushing.
fix-all:
	make black-fix
	make lint-fix
>>>>>>> 299d41c3
<|MERGE_RESOLUTION|>--- conflicted
+++ resolved
@@ -116,7 +116,6 @@
 	tensorboard --logdir=$(MODELS) --host=0.0.0.0 &
 	python utils/tb_log_parser.py --prefix=
 
-<<<<<<< HEAD
 
 install-opuscleaner:
 	$(CONDA_ACTIVATE) base
@@ -129,7 +128,7 @@
 update-opuscleaner:
 	$(CONDA_ACTIVATE) opuscleaner
 	conda env update -f envs/opuscleaner.yml --prune
-=======
+
 # Black is a code formatter for Python files. Running this command will check that
 # files are correctly formatted, but not fix them.
 black:
@@ -162,5 +161,4 @@
 # Fix all automatically fixable errors. This is useful to run before pushing.
 fix-all:
 	make black-fix
-	make lint-fix
->>>>>>> 299d41c3
+	make lint-fix