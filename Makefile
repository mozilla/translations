--- conflicted
+++ resolved
@@ -4,16 +4,6 @@
 SHELL=/bin/bash
 
 ### 1. change these settings or override with env variables
-<<<<<<< HEAD
-CONFIG=configs/config.opusmt-multimodel-test.yml
-CONDA_PATH=../mambaforge
-SNAKEMAKE_OUTPUT_CACHE=../cache
-#PROFILE=local
-# execution rule or path to rule output, default is all
-TARGET=
-EXTRA=
-REPORTS=../reports
-=======
 CONFIG?=configs/config.prod.yml
 CONDA_PATH?=../mambaforge
 SNAKEMAKE_OUTPUT_CACHE?=../cache
@@ -21,7 +11,7 @@
 # execution rule or path to rule output, default is all
 TARGET=
 REPORTS?=../reports
->>>>>>> 1d98e52c
+EXTRA=
 # for tensorboard
 MODELS?=../models
 
@@ -116,6 +106,7 @@
 	  --conda-base-path=../bin \
 	  $(TARGET) \
 	  $(EXTRA)
+
 test: CONFIG=configs/config.test.yml
 test: run
 
