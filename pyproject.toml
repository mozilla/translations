[tool.poetry]
name = "firefox-translations"
version = "0.1.0"
description = ""
authors = []
readme = "README.md"

[tool.poetry.dependencies]
python = "^3.10"
pip-tools = "^7.3.0"
zstandard = "^0.22.0"
# https://github.com/mozilla/translations/issues/689
numpy = "<2"

[tool.poetry.group.pyright.dependencies]
pyright = "^1.1.390"

[tool.poetry.group.black.dependencies]
black = "^23.7.0"

[tool.poetry.group.lint.dependencies]
ruff = "^0.1.13"
translations_parser = {path="./tracking/", develop=true}

[tool.poetry.group.opuscleaner.dependencies]
opuscleaner = "0.4.3"

[tool.poetry.group.taskcluster.dependencies]
taskcluster = "^56.0.3"

[tool.poetry.group.tensorboard.dependencies]
marian-tensorboard = "^0.2.1"

# This install group is for running local utilities.
[tool.poetry.group.utils.dependencies]
sacrebleu = {extras = ["ja", "ko"], version = "2.4.2"}
mtdata="0.4.1"
requests="^2.26.0"
humanize = "^4.9.0"
blessed = "^1.20.0"
huggingface-hub = "^0.20.3"
websocket_client ="^1.8.0"
PyGithub="2.4.0"
pyperclip="1.9.0"
ruamel-yaml = "^0.18.6"
taskcluster = "^56.0.3"
taskcluster-taskgraph = "^14.1.1"
kinto-http="11.7.1"
# Use an outdated version of pydantic due to dependency requirements conflict.
pydantic="1.10.19"
<<<<<<< HEAD
=======
OpenCC = "1.1.9"
hanzidentifier = "1.2.0"
psutil= "6.0.0"

[tool.poetry.group.utils-docker.dependencies]
>>>>>>> e216df86
PyICU = "2.8.1"

# This install group is for running tests. Note that any dependencies in the
# pipeline are installed separately through the run_task test abstraction. This
# list is only for things imported directly in the tests.
mkdocs = "^1.6.1"
[tool.poetry.group.tests.dependencies]
sacrebleu = {extras = ["ja", "ko"], version = "2.4.2"}
mtdata="0.4.1"
requests="^2.26.0"
pytest="7.4.3"
opustrainer = "0.4"
requests-mock = "^1.11.0"
sh = "^2.0.6"
zstandard = "^0.22.0"
translations_parser = {path="./tracking/", develop=true}
taskcluster-taskgraph = "^14.1.1"
translations_taskgraph = {path="./taskcluster/", develop=true}
sacremoses = "0.1.1"
hanzidentifier = "1.2.0"
OpenCC = "1.1.9"
PyICU = "2.8.1"

[tool.black]
extend-exclude= "/3rd_party"
line-length = 99

# Match the rules from mozilla-central.
# https://searchfox.org/mozilla-central/source/pyproject.toml
[tool.ruff]
line-length = 99
# See https://beta.ruff.rs/docs/rules/ for a full list of rules.
select = [
  "E", "W",    # pycodestyle
  "F",         # pyflakes
  "I",         # isort
  "PL",        # pylint
]
ignore = [
  # These are intentionally ignored.
  "E741",      # ambiguous-variable-name
  "PLR09",     # too-many-return-statements, too-many-branches, too-many-arguments, too-many-statements
  "PLR2004",   # magic-value-comparison
  "PLW0603",   # global-statement
  "I001",      # This is broken, see #614

  # These are handled by black.
  "E1", "E4", "E5", "W2", "W5"
]
exclude = [
  "3rd_party"
]

[build-system]
requires = ["poetry-core"]
build-backend = "poetry.core.masonry.api"

[tool.pytest.ini_options]
testpaths = ["tests"]
markers = [
  # Run tests outside of docker:
  #   task test -- -m "not docker_amd64
  "docker_amd64: These tests require the local docker image.",
  # Run only quick tests:
  #   task test -- -m "not slow
  "slow: Tests that run slower"
]

[tool.pyright]
# When adding directories, add the entire subfolder to "include", and then
# exclude individual files that still need typing. This will make it so that all
# new files default to being typed.
include = [
  "utils/**/*"
]
exclude = []
pythonVersion="3.10"<|MERGE_RESOLUTION|>--- conflicted
+++ resolved
@@ -48,14 +48,11 @@
 kinto-http="11.7.1"
 # Use an outdated version of pydantic due to dependency requirements conflict.
 pydantic="1.10.19"
-<<<<<<< HEAD
-=======
 OpenCC = "1.1.9"
 hanzidentifier = "1.2.0"
 psutil= "6.0.0"
 
 [tool.poetry.group.utils-docker.dependencies]
->>>>>>> e216df86
 PyICU = "2.8.1"
 
 # This install group is for running tests. Note that any dependencies in the
