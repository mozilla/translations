[tool.poetry]
name = "firefox-translations"
version = "0.1.0"
description = ""
authors = []
readme = "README.md"

[tool.poetry.dependencies]
python = "^3.10"
pip-tools = "^7.3.0"
zstandard = "^0.22.0"
# https://github.com/mozilla/translations/issues/689
numpy = "<2"

[tool.poetry.group.pyright.dependencies]
pyright = "^1.1.390"

[tool.poetry.group.black.dependencies]
black = "^23.7.0"

[tool.poetry.group.lint.dependencies]
ruff = "^0.1.13"
translations_parser = {path="./tracking/", develop=true}

[tool.poetry.group.opuscleaner.dependencies]
opuscleaner = "0.4.3"

[tool.poetry.group.taskcluster.dependencies]
taskcluster = "^56.0.3"

[tool.poetry.group.tensorboard.dependencies]
marian-tensorboard = "^0.2.1"

# This install group is for running local utilities.
[tool.poetry.group.utils.dependencies]
sacrebleu = {extras = ["ja", "ko"], version = "2.4.2"}
mtdata="0.4.1"
requests="^2.26.0"
humanize = "^4.9.0"
blessed = "^1.20.0"
huggingface-hub = "^0.20.3"
websocket_client ="^1.8.0"
PyGithub="2.4.0"
pyperclip="1.9.0"
ruamel-yaml = "^0.18.6"
taskcluster = "^56.0.3"
taskcluster-taskgraph = "^14.1.1"
kinto-http="11.7.1"
# Use an outdated version of pydantic due to dependency requirements conflict.
pydantic="1.10.19"
OpenCC = "1.1.9"
hanzidentifier = "1.2.0"
psutil= "6.0.0"

[tool.poetry.group.utils-docker.dependencies]
PyICU = "2.8.1"

# This install group is for running tests. Note that any dependencies in the
# pipeline are installed separately through the run_task test abstraction. This
# list is only for things imported directly in the tests.
mkdocs = "^1.6.1"
[tool.poetry.group.tests.dependencies]
sacrebleu = {extras = ["ja", "ko"], version = "2.4.2"}
mtdata="0.4.1"
requests="^2.26.0"
pytest="7.4.3"
opustrainer = "0.4"
requests-mock = "^1.11.0"
sh = "^2.0.6"
zstandard = "^0.22.0"
translations_parser = {path="./tracking/", develop=true}
taskcluster-taskgraph = "^14.1.1"
translations_taskgraph = {path="./taskcluster/", develop=true}
sacremoses = "0.1.1"
hanzidentifier = "1.2.0"
OpenCC = "1.1.9"
PyICU = "2.8.1"

[tool.black]
extend-exclude= "/3rd_party"
line-length = 99

# Match the rules from mozilla-central.
# https://searchfox.org/mozilla-central/source/pyproject.toml
[tool.ruff]
line-length = 99
# See https://beta.ruff.rs/docs/rules/ for a full list of rules.
select = [
  "E", "W",    # pycodestyle
  "F",         # pyflakes
  "I",         # isort
  "PL",        # pylint
]
ignore = [
  # These are intentionally ignored.
  "E741",      # ambiguous-variable-name
  "PLR09",     # too-many-return-statements, too-many-branches, too-many-arguments, too-many-statements
  "PLR2004",   # magic-value-comparison
  "PLW0603",   # global-statement
  "I001",      # This is broken, see #614

  # These are handled by black.
  "E1", "E4", "E5", "W2", "W5"
]
exclude = [
  "3rd_party"
]

[build-system]
requires = ["poetry-core"]
build-backend = "poetry.core.masonry.api"

[tool.pytest.ini_options]
testpaths = ["tests"]
markers = [
  # Run tests outside of docker:
  #   task test -- -m "not docker_amd64
  "docker_amd64: These tests require the local docker image.",
  # Run only quick tests:
  #   task test -- -m "not slow
  "slow: Tests that run slower"
]

[tool.pyright]
# When adding directories, add the entire subfolder to "include", and then
# exclude individual files that still need typing. This will make it so that all
# new files default to being typed.
include = [
  "utils/**/*",
<<<<<<< HEAD
  "pipeline/data/parallel_downloaders.py",
  "pipeline/data/parallel_importer.py",
=======
  "pipeline/alignments/align.py"
>>>>>>> 80892b53
]
exclude = []
pythonVersion="3.10"<|MERGE_RESOLUTION|>--- conflicted
+++ resolved
@@ -127,12 +127,9 @@
 # new files default to being typed.
 include = [
   "utils/**/*",
-<<<<<<< HEAD
+  "pipeline/alignments/align.py",
   "pipeline/data/parallel_downloaders.py",
   "pipeline/data/parallel_importer.py",
-=======
-  "pipeline/alignments/align.py"
->>>>>>> 80892b53
 ]
 exclude = []
 pythonVersion="3.10"