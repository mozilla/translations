[tool.poetry]
name = "firefox-translations-training"
version = "0.1.0"
description = ""
authors = []
readme = "README.md"

[tool.poetry.dependencies]
python = "^3.10"
pip-tools = "^7.3.0"

[tool.poetry.group.black.dependencies]
black = "^23.7.0"

[tool.poetry.group.lint.dependencies]
ruff = "^0.0.287"

[tool.poetry.group.opuscleaner.dependencies]
# use the latest main, 0.3.1 conflicts with OpusTrainer
opuscleaner = {git = "https://github.com/hplt-project/OpusCleaner.git", rev="24014c47200cf78aa4d1ba001df24c31f554b1b9"}

[tool.poetry.group.taskcluster.dependencies]
taskcluster = "^56.0.3"

[tool.poetry.group.tensorboard.dependencies]
marian-tensorboard = "^0.2.1"

[tool.poetry.group.utils.dependencies]
sacrebleu="2.0.0"
mtdata="0.3.2"
requests="2.26.0"
humanize = "^4.9.0"

[tool.poetry.group.tests.dependencies]
sacrebleu="2.0.0"
mtdata="0.3.2"
requests="2.26.0"
pytest="7.4.3"
# use the latest main, switch to PyPi when released
opustrainer = {git = "https://github.com/hplt-project/OpusTrainer.git", rev="9133e1525c7ee37f53ea14ee6a180152bf7ea192"}
pytest-clarity = "^1.0.1"
requests-mock = "^1.11.0"
sh = "^2.0.6"
<<<<<<< HEAD
=======
zstandard = "^0.22.0"
>>>>>>> 03a5ff81

[tool.black]
extend-exclude= "/3rd_party"
line-length = 99

# Match the rules from mozilla-central.
# https://searchfox.org/mozilla-central/source/pyproject.toml
[tool.ruff]
line-length = 99
# See https://beta.ruff.rs/docs/rules/ for a full list of rules.
select = [
  "E", "W",    # pycodestyle
  "F",         # pyflakes
  "I",         # isort
  "PL",        # pylint
]
ignore = [
  # These are intentionally ignored.
  "E741",      # ambiguous-variable-name
  "PLR09",     # too-many-return-statements, too-many-branches, too-many-arguments, too-many-statements
  "PLR2004",   # magic-value-comparison

  # These are handled by black.
  "E1", "E4", "E5", "W2", "W5"
]
exclude = [
  "3rd_party"
]

[build-system]
requires = ["poetry-core"]
build-backend = "poetry.core.masonry.api"<|MERGE_RESOLUTION|>--- conflicted
+++ resolved
@@ -41,10 +41,7 @@
 pytest-clarity = "^1.0.1"
 requests-mock = "^1.11.0"
 sh = "^2.0.6"
-<<<<<<< HEAD
-=======
 zstandard = "^0.22.0"
->>>>>>> 03a5ff81
 
 [tool.black]
 extend-exclude= "/3rd_party"
