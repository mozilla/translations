import argparse
import re
import subprocess
import sys
from io import StringIO
from pathlib import Path
from typing import Literal, Union

import ruamel.yaml

from pipeline.common.downloads import get_download_size, location_exists
from pipeline.data.cjk import CJK_LANGS
from pipeline.data.importers.mono.hplt import language_has_hplt_support
from pipeline.train.train import CJK_LANGS
from utils.find_corpus import (
    fetch_mtdata,
    fetch_news_crawl,
    fetch_opus,
    fetch_sacrebleu,
    get_remote_file_size,
)

"""
Generate a training config for a language pair based on the latest production
training config, taskcluster/configs/config.prod.yml.
"""

root_dir = Path(__file__).parent.parent
prod_config_path = root_dir / "taskcluster/configs/config.prod.yml"

pretrained_student_models = {
    ("ru", "en"): "https://storage.googleapis.com/releng-translations-dev/models/ru-en/better-teacher/student"
}  # fmt: skip

skip_datasets = [
    # The NLLB dataset is based off of the CCMatrix dataset, and is mostly duplicated.
    "CCMatrix",
    # Skip Multi* datasets as they are generally multilingual versions of the original datasets.
    "MultiMaCoCu",
    "MultiHPLT",
    # In Russian, the WikiTitles data had its direction reversed. The `LinguaTools-WikiTitles`
    # version is fine.
    "WikiTitles",
    # This mtdata dataset fails in a task, and is a duplicate to OPUS.
    "swedish_work_environment",
    # Fails to load from mtdata.
    "lithuanian_legislation_seimas_lithuania",
    # Fails to load from OPUS.
    "SPC",
    # MTdata duplicates Flores that we pull directly
    "flores101_dev",
    "flores101_devtest",
    "flores200_dev",
    "flores200_devtest",
    # Skip OPUS WMT news test sets. They are used in our evaluation and shouldn't be used for training
    "WMT-News",
]

# Do not include small datasets. This works around #508, and minimizes dataset tasks that
# won't bring a lot more data.
minimum_dataset_sentences = 200

# If a task name is too long, it will fail.
max_dataset_name_size = 80

flores_101_languages = {
    "af", "amh", "ar", "as", "ast", "az", "be", "bn", "bs", "bg", "ca", "ceb", "cs", "ckb", "cy",
    "da", "de", "el", "en", "et", "fa", "fi", "fr", "ful", "ga", "gl", "gu", "ha", "he", "hi",
    "hr", "hu", "hy", "ig", "id", "is", "it", "jv", "ja", "kam", "kn", "ka", "kk", "kea", "km",
    "ky", "ko", "lo", "lv", "ln", "lt", "lb", "lg", "luo", "ml", "mr", "mk", "mt", "mn", "mi",
    "ms", "my", "nl", "nb", "npi", "nso", "ny", "oc", "om", "or", "pa", "pl", "pt", "pus", "ro",
    "ru", "sk", "sl", "sna", "snd", "so", "es", "sr", "sv", "sw", "ta", "te", "tg", "tl", "th",
    "tr", "uk", "umb", "ur", "uz", "vi", "wo", "xh", "yo", "zh", "zh", "zu"
}  # fmt: skip

# mtdata points to raw downloads, and does some processing to normalize the data. This means
# that if we measure the download size, it may be inaccurate.
bad_mtdata_sizes = {
    # These are stored in a big archive with train/test/dev. Keep "train" estimates as they are
    # the largest, but ignore test/dev.
    "tedtalks_test",
    "tedtalks_dev",
}

# evaluation/validation data augmentation modifier. It depends on a language pair
aug_mix_modifier = None


def get_git_revision_hash(remote_branch: str) -> str:
    """
    The git hash should be something that will always be around. Check the main branch for the
    most common ancestor to the local changes. The prod config locally could be different than
    remote, but it's better
    """
    return (
        subprocess.check_output(["git", "merge-base", remote_branch, "HEAD"])
        .decode("ascii")
        .strip()
    )


def update_config(
    prod_config: any, name: str, source: str, target: str, fast: bool
) -> dict[str, str]:
    experiment = prod_config["experiment"]

    # Update the prod config for this language pair.
    experiment["name"] = name
    experiment["src"] = source
    experiment["trg"] = target
    experiment["bicleaner"]["dataset-thresholds"] = {}

    pretrained_model = pretrained_student_models.get((source, target))
    if pretrained_model:
        # Switch to the one stage teacher mode, as the higher quality backtranslations lead
        # to issues with early stopping when switching between stages.
        experiment["teacher-mode"] = "one-stage"
        experiment["pretrained-models"]["train-backwards"]["urls"] = [pretrained_model]
    else:
        experiment["pretrained-models"] = {}

    if source in CJK_LANGS or target in CJK_LANGS:
<<<<<<< HEAD
        experiment["spm-vocab-size"] = 64000
=======
        experiment["opuscleaner-mode"] = "custom"
>>>>>>> 436ba7ff

    datasets = prod_config["datasets"]

    # Clear out the base config.
    datasets["train"].clear()
    datasets["devtest"].clear()
    datasets["test"].clear()
    datasets["mono-src"].clear()
    datasets["mono-trg"].clear()

    # ruamel.yaml only supports inline comments. This dict will do string matching to apply
    # comments too the top of a section.
    comment_section = {}

    add_train_data(source, target, datasets, comment_section, fast)
    add_test_data(
        source,
        target,
        datasets["test"],
        datasets["devtest"],
        comment_section,
    )
    add_mono_data(
        source,
        "src",
        datasets,
        experiment,
        comment_section,
    )
    add_mono_data(
        target,
        "trg",
        datasets,
        experiment,
        comment_section,
    )

    return comment_section


def add_train_data(
    source: str, target: str, datasets: list[str], comment_section: dict[str, str], fast: bool
):
    opus_datasets = fetch_opus(source, target)
    total_sentences = 0
    skipped_datasets = []
    visited_corpora = set()

    for dataset in opus_datasets:
        sentences = dataset.alignment_pairs or 0
        visited_corpora.add(normalize_corpus_name(dataset.corpus))

        # Some datasets are ignored or too small to be included.
        if dataset.corpus in skip_datasets:
            skipped_datasets.append(
                f"{dataset.corpus_key()} - ignored datasets ({sentences:,} sentences)"
            )
            continue
        if (dataset.alignment_pairs or 0) < minimum_dataset_sentences:
            skipped_datasets.append(
                f"{dataset.corpus_key()} - not enough data  ({sentences:,} sentences)"
            )
            continue
        if len(dataset.corpus) > max_dataset_name_size:
            skipped_datasets.append(f"{dataset.corpus_key()} - corpus name is too long for tasks")
            continue

        total_sentences += sentences
        corpus_key = dataset.corpus_key()
        datasets["train"].append(corpus_key)
        datasets["train"].yaml_add_eol_comment(
            f"{sentences:,} sentences".rjust(70 - len(corpus_key), " "),
            len(datasets["train"]) - 1,
        )

    print("Fetching mtdata")
    entries = fetch_mtdata(source, target)

    for corpus_key, entry in entries.items():
        if entry.did.name in skip_datasets:
            continue
        # mtdata can have test and devtest data as well.
        if entry.did.name.endswith("test"):
            dataset = datasets["test"]
        elif entry.did.name.endswith("dev"):
            dataset = datasets["devtest"]
        else:
            dataset = datasets["train"]
            corpus_name = normalize_corpus_name(entry.did.name)
            group_corpus_name = normalize_corpus_name(entry.did.group + entry.did.name)
            if corpus_name in visited_corpora or group_corpus_name in visited_corpora:
                skipped_datasets.append(f"{corpus_key} - duplicate with opus")
                continue

            if entry.did.name in skip_datasets:
                skipped_datasets.append(f"{entry.did.name} - ignored datasets")
                continue
            if len(entry.did.name) > max_dataset_name_size:
                skipped_datasets.append(f"{entry.did.name} - corpus name is too long for tasks")
                continue

        if fast:
            # Just add the dataset when in fast mode.
            dataset.append(corpus_key)
        else:
            byte_size, display_size = get_remote_file_size(entry.url)
            if byte_size is None:
                # There was a network error, skip the dataset.
                skipped_datasets.append(f"{corpus_key} - Error fetching ({entry.url})")
            else:
                # Don't add the sentences to the total_sentences, as mtdata is less reliable
                # compared to opus.
                sentences = estimate_sentence_size(byte_size)
                dataset.append(corpus_key)
                if byte_size:
                    dataset.yaml_add_eol_comment(
                        f"~{sentences:,} sentences ".rjust(70 - len(corpus_key), " ")
                        + f"({display_size})",
                        len(datasets["train"]) - 1,
                    )
                else:
                    dataset.yaml_add_eol_comment(
                        "No Content-Length reported ".rjust(70 - len(corpus_key), " ")
                        + f"({entry.url})",
                        len(datasets["train"]) - 1,
                    )

    comments = [
        "The training data contains:",
        f"  {total_sentences:,} sentences",
    ]
    if skipped_datasets:
        comments.append("")
        comments.append("Skipped datasets:")
        for d in skipped_datasets:
            comments.append(f" - {d}")

    train_comment = "\n".join(comments)

    comment_section["  train:"] = train_comment


def normalize_corpus_name(corpus_name: str):
    """Normalize the corpus name so that it's easy to deduplicate between opus and mtdata."""

    # Remove the language tags at the end.
    # mtdata_ELRC-vnk.fi-1-eng-fin
    #                     ^^^^^^^^
    corpus_name = re.sub(r"-\w{3}-\w{3}$", "", corpus_name)

    corpus_name = corpus_name.lower()

    # Remove numbers anything that is not a letter. This is a little aggressive, but should help
    # deduplicate more datasets. For example:
    #   opus: 725-Hallituskausi_2011_2
    #   mtdata: hallituskausi_2011_2015-1-eng-fin
    corpus_name = re.sub(r"[^a-z]", "", corpus_name.lower())

    # Datasets could be split by train/test/dev. Remove the "train" word so that it will match
    # between Opus and mtdata.
    #   opus: NeuLab-TedTalks/v1
    #   mtdata: Neulab-tedtalks_train-1-eng-fin
    #   mtdata: Neulab-tedtalks_test-1-eng-fin
    #   mtdata: Neulab-tedtalks_dev-1-eng-fin
    corpus_name = re.sub(r"train$", "", corpus_name)

    return corpus_name


def is_cjk(source: str, target: str) -> bool:
    return source in CJK_LANGS or target in CJK_LANGS


def add_test_data(
    source: str,
    target: str,
    test_datasets: list[str],
    devtest_datasets: list[str],
    comment_section: dict[str, str],
):
    skipped_datasets = []
    print("Fetching flores")
    if source in flores_101_languages and target in flores_101_languages:
        test_datasets.append("flores_devtest")

        # Add augmented datasets to check performance for the specific cases
        devtest_datasets.append(f"flores_{aug_mix_modifier}_dev")
        test_datasets.append(f"flores_{aug_mix_modifier}_devtest")
        test_datasets.append("flores_aug-noise_devtest")
        test_datasets.append("flores_aug-inline-noise_devtest")
        if not is_cjk(source, target):
            test_datasets.append("flores_aug-title_devtest")
            test_datasets.append("flores_aug-upper_devtest")
            test_datasets.append("flores_aug-typos_devtest")

    is_test = True  # Flip between devtest and test.
    print("Fetching sacrebleu")
    for d in fetch_sacrebleu(source, target):
        # Work around: PLW2901 `for` loop variable `dataset_name` overwritten by assignment target
        dataset_name = d
        if dataset_name in skip_datasets:
            # This could be a dataset with a variant design.
            skipped_datasets.append(f"{dataset_name} - variant dataset")
        elif len(dataset_name) > max_dataset_name_size:
            skipped_datasets.append(f"{dataset_name} - corpus name is too long for tasks")
        else:
            dataset_name = dataset_name.replace("sacrebleu_", "")
            if is_test:
                test_datasets.append(f"sacrebleu_{dataset_name}")
            else:
                devtest_datasets.append(f"sacrebleu_{aug_mix_modifier}_{dataset_name}")
            is_test = not is_test

    if skipped_datasets:
        test_comment = "\n".join(
            [
                "Skipped test/devtest datasets:",
                *[f" - {d}" for d in skipped_datasets],
            ]
        )

        comment_section["  devtest:"] = test_comment


def estimate_sentence_size(bytes: int) -> int:
    """Estimate the sentences based on the compressed byte size"""
    # One dataset measured 113 bytes per sentence, use that as a rough estimate.
    bytes_per_sentence = 113
    return bytes // bytes_per_sentence


def add_mono_data(
    lang: str,
    direction: Union[Literal["src"], Literal["trg"]],
    datasets: dict[str, list[str]],
    experiment: any,
    comment_section: dict[str, str],
):
    mono_datasets = datasets[f"mono-{direction}"]
    max_per_dataset: int = experiment[f"mono-max-sentences-{direction}"]["per-dataset"]

    def add_comment(dataset_name: str, comment: str):
        """Add a right justified comment to a dataset."""
        mono_datasets.yaml_add_eol_comment(
            comment.rjust(50 - len(dataset_name), " "),
            len(mono_datasets) - 1,
        )

    extra_comments: list[str] = []
    skipped_datasets = []

    print("Fetching newscrawl for", lang)
    sentence_count = 0
    for dataset in fetch_news_crawl(lang):
        mono_datasets.append(dataset.name)
        if dataset.size:
            sentences = estimate_sentence_size(dataset.size)
            sentence_count += sentences
            add_comment(dataset.name, f"~{sentences:,} sentences")

    print("Fetching HPLT mono for", lang)
    if language_has_hplt_support(lang):
        dataset_name = "hplt_mono/v1.2"
        mono_datasets.append(dataset_name)
        add_comment(dataset_name, f"Up to {max_per_dataset:,} sentences")
        extra_comments.append(f"  Up to {max_per_dataset:,} sentences from HPLT")

    print("Fetching NLLB mono for", lang)
    opus_nllb_url = f"https://object.pouta.csc.fi/OPUS-NLLB/v1/mono/{lang}.txt.gz"
    if location_exists(opus_nllb_url):
        dataset_name = "opus_NLLB/v1"
        lines_num = estimate_sentence_size(get_download_size(opus_nllb_url))
        if direction == "trg":
            skipped_datasets.append(
                f"{dataset_name} - data may have lower quality, disable for back-translations ({lines_num:,} sentences)"
            )
        else:
            mono_datasets.append(dataset_name)
            sentence_count += lines_num
            add_comment(dataset_name, f"~{lines_num:,} sentences")

    skipped_datasets_final = []
    if skipped_datasets:
        skipped_datasets_final.append("")
        skipped_datasets_final.append("Skipped datasets:")
        for d in skipped_datasets:
            skipped_datasets_final.append(f" - {d}")

    comment = "\n".join(
        [
            "The monolingual data contains:",
            f"  ~{sentence_count:,} sentences",
            # Append any additional information.
            *extra_comments,
            *skipped_datasets_final,
        ]
    )

    comment_section[f"  mono-{direction}:"] = comment


def strip_comments(yaml_text: str) -> list[str]:
    """
    ruamel.yaml preserves key ordering and comments. This function strips out the comments

    """
    result = ""
    for l in yaml_text.splitlines():
        # Work around: PLW2901 `for` loop variable `line` overwritten by assignment target
        line = l
        if line.strip().startswith("#"):
            continue

        # Remove any comments at the end.
        line = re.sub(r"#[\s\w\-.]*$", "", line)

        # Don't add any empty lines.
        if line.strip():
            result += line.rstrip() + "\n"

    return result


def apply_comments_to_yaml_string(yaml, prod_config, comment_section, remote_branch: str) -> str:
    """
    ruamel.yaml only supports inline comments, so do direct string manipulation to apply
    all the comments needed.
    """
    # Dump out the yaml to a string so that it can be manipulated.
    output_stream = StringIO()
    yaml.dump(prod_config, output_stream)
    yaml_string: str = output_stream.getvalue()
    yaml_string = apply_comment_section(comment_section, yaml_string)

    script_args = " ".join(sys.argv[1:])
    return "\n".join(
        [
            "# The initial configuration was generated using:",
            f"# task config-generator -- {script_args}",
            "#",
            "# The documentation for this config can be found here:",
            f"# https://github.com/mozilla/translations/blob/{get_git_revision_hash(remote_branch)}/taskcluster/configs/config.prod.yml",
            yaml_string,
        ]
    )


def apply_comment_section(comment_section: dict[str, str], yaml_string: str) -> str:
    for key, raw_comment in comment_section.items():
        # Find the indent amount for the key.
        match = re.search(r"^(?P<indent>\s*)", key)
        if not match:
            raise Exception("Could not find regex match")
        indent = match.group("indent")

        # Indent the lines, and add the # comment.
        comment = "\n".join([f"{indent}# {line}" for line in raw_comment.splitlines()])

        yaml_string = yaml_string.replace(f"\n{key}", f"\n\n{comment}\n{key}")
    return yaml_string


def main() -> None:
    parser = argparse.ArgumentParser(
        description=__doc__,
        # Preserves whitespace in the help text.
        formatter_class=argparse.RawTextHelpFormatter,
    )

    parser.add_argument("source", metavar="SOURCE", type=str, help="The source language tag")
    parser.add_argument("target", metavar="TARGET", type=str, help="The target language tag")
    parser.add_argument(
        "--name",
        metavar="name",
        type=str,
        required=True,
        help="The name of the config, which gets constructed like so: configs/autogenerated/{source}-{target}-{name}.yml",
    )
    parser.add_argument(
        "--remote_branch",
        metavar="REF",
        type=str,
        default="origin/main",
        help="The remote branch that contains the config.prod.yml. Typically origin/main, or origin/release",
    )
    parser.add_argument(
        "--fast",
        action="store_true",
        help="Skip slow network requests like looking up dataset size",
    )

    args = parser.parse_args()

    # Validate the inputs.
    langtag_re = r"[a-z]{2,3}"
    if not re.fullmatch(langtag_re, args.source):
        print("The source language should be a 2 or 3 letter lang tag.")
    if not re.fullmatch(langtag_re, args.target):
        print("The target language should be a 2 or 3 letter lang tag.")
    if not re.fullmatch(r"[\w\d-]+", args.name):
        print(
            "The name of the training config should only contain alphanumeric, underscores, and dashes.",
            file=sys.stderr,
        )
        sys.exit(1)

    # ruamel.yaml preserves comments and ordering unlink PyYAML
    yaml = ruamel.yaml.YAML()

    # Load the prod yaml.
    with prod_config_path.open() as f:
        yaml_string = f.read()
    yaml_string = strip_comments(yaml_string)
    prod_config = yaml.load(StringIO(yaml_string))

    global aug_mix_modifier
    aug_mix_modifier = "aug-mix-cjk" if is_cjk(args.source, args.target) else "aug-mix"

    comment_section = update_config(prod_config, args.name, args.source, args.target, args.fast)
    final_config = apply_comments_to_yaml_string(
        yaml, prod_config, comment_section, args.remote_branch
    )
    final_config_path = (
        root_dir / "configs/autogenerated" / f"{args.source}-{args.target}-{args.name}.yml"
    )

    print("Writing config to:", str(final_config_path))
    final_config_path.write_text(final_config)


if __name__ == "__main__":
    main()<|MERGE_RESOLUTION|>--- conflicted
+++ resolved
@@ -11,7 +11,6 @@
 from pipeline.common.downloads import get_download_size, location_exists
 from pipeline.data.cjk import CJK_LANGS
 from pipeline.data.importers.mono.hplt import language_has_hplt_support
-from pipeline.train.train import CJK_LANGS
 from utils.find_corpus import (
     fetch_mtdata,
     fetch_news_crawl,
@@ -85,6 +84,9 @@
 # evaluation/validation data augmentation modifier. It depends on a language pair
 aug_mix_modifier = None
 
+def is_cjk(source: str, target: str) -> bool:
+    return source in CJK_LANGS or target in CJK_LANGS
+
 
 def get_git_revision_hash(remote_branch: str) -> str:
     """
@@ -119,12 +121,9 @@
     else:
         experiment["pretrained-models"] = {}
 
-    if source in CJK_LANGS or target in CJK_LANGS:
-<<<<<<< HEAD
+    if is_cjk(source, target):
         experiment["spm-vocab-size"] = 64000
-=======
         experiment["opuscleaner-mode"] = "custom"
->>>>>>> 436ba7ff
 
     datasets = prod_config["datasets"]
 
@@ -294,8 +293,6 @@
     return corpus_name
 
 
-def is_cjk(source: str, target: str) -> bool:
-    return source in CJK_LANGS or target in CJK_LANGS
 
 
 def add_test_data(
