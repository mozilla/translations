#!/usr/bin/env python3
"""
Publish multiple experiments to Weight & Biases.

Example:
    parse_experiment_dir -d ./tests/data/experiments
"""

import argparse
import logging
import os
from collections import defaultdict
from itertools import groupby
from pathlib import Path

import wandb
<<<<<<< HEAD
=======
import yaml

>>>>>>> ffa6d779
from translations_parser.data import Metric
from translations_parser.parser import TrainingParser
from translations_parser.publishers import WandB

logging.basicConfig(
    level=logging.INFO,
    format="[%(levelname)s] %(message)s",
)
logger = logging.getLogger(__name__)

# Keywords to split eval filenames into model and dataset
DATASET_KEYWORDS = ["flores", "mtdata", "sacrebleu"]


def get_args() -> argparse.Namespace:
    parser = argparse.ArgumentParser(description="Publish multiple experiments to Weight & Biases")
    parser.add_argument(
        "--directory",
        "-d",
        help="Path to the experiments directory.",
        type=Path,
        default=Path(Path(os.getcwd())),
    )
    return parser.parse_args()


def parse_experiment(
    project: str,
    group: str,
    name: str,
    logs_file: Path,
    metrics_dir: Path | None = None,
) -> None:
    """
    Parse logs from a Taskcluster dump and publish data to W&B.
    If a metrics directory is set, initially read and publish each `.metrics` values.
    """
    metrics = []
    if metrics_dir:
        for metrics_file in metrics_dir.glob("*.metrics"):
            metrics.append(Metric.from_file(metrics_file=metrics_file))

    with logs_file.open("r") as f:
        lines = (line.strip() for line in f.readlines())
    parser = TrainingParser(
        lines,
        metrics=metrics,
        publishers=[
            WandB(
                project=project,
                name=name,
                group=group,
            )
        ],
    )
    parser.run()


def publish_group_logs(
    prefix: str,
    project: str,
    group: str,
    existing_runs: list,
) -> None:
    """
    Publish all files within `logs_dir` to W&B artifacts for a specific group.
    A fake W&B run named `group_logs` is created to publish those artifacts among
    with all evaluation files (quantized + experiments).
    """
    logs_dir = Path("/".join([*prefix[:-1], "logs", project, group]))
    # Old experiments use `speed` directory for quantized metrics
    quantized_metrics = sorted(
        Path("/".join([*prefix, project, group, "evaluation", "speed"])).glob("*.metrics")
    )
    evaluation_metrics = sorted((logs_dir / "eval").glob("eval*.log"))
    if quantized_metrics:
        logger.info(f"Found {len(quantized_metrics)} quantized metrics")
    else:
        logger.warning(f"No quantized metric found for group {group}, skipping")
    if evaluation_metrics:
        logger.info(f"Found {len(evaluation_metrics)} evaluation metrics")
    else:
        logger.warning(f"No evaluation metrics not found for group {group}, skipping")

    # Store metrics by run name
    metrics = defaultdict(list)
    # Add "quantized" metrics
    for file in quantized_metrics:
        metrics["quantized"].append(Metric.from_file(file))
    # Add experiment (runs) metrics
    for file in evaluation_metrics:
        model_name = file.stem.lstrip("eval_")
        dataset = ""
        # File names usually have a structure like "eval_<model_name>_<dataset>.log
        # model_name can be the name of a run, or the evaluation pre-trained model.
        for keyword in DATASET_KEYWORDS:
            if keyword in model_name:
                index = model_name.index(keyword)
                model_name, dataset = model_name[:index].strip("_"), model_name[index:]
                break
            else:
                continue
        if not dataset:
            logger.warning(
                f"No dataset could be extracted from file {file.name}. Please ensure DATASET_KEYWORDS is up to date."
            )
        with file.open("r") as f:
            lines = f.readlines()
        try:
            metrics[model_name].append(Metric.from_tc_context(dataset, lines))
        except ValueError as e:
            logger.error(f"Could not parse metrics from {file.resolve()}: {e}")

    # Publish missing runs (runs without training data)
    missing_run_metrics = {
        name: metrics for name, metrics in metrics.items() if name not in existing_runs
    }
    for model_name, model_metrics in missing_run_metrics.items():
        logger.info(f"Creating missing run {model_name} with associated metrics")
        publisher = WandB(project=project, name=model_name, group=group)
        publisher.open(TrainingParser(logs_iter=iter([]), publishers=[]))
        publisher.handle_metrics(model_metrics)
        publisher.close()

    # Publication of the `group_logs` fake run
    config = {}
    config_path = Path("/".join([*prefix[:-1], "experiments", project, group, "config.yml"]))
    if not config_path.is_file():
        logger.warning(f"No configuration file at {config_path}, skipping.")
    else:
        # Publish the YAML configuration as configuration on the group run
        with config_path.open("r") as f:
            data = f.read()
        try:
            config.update(yaml.safe_load(data))
        except Exception as e:
            logger.error(f"Config could not be read at {config_path}: {e}")

    publisher = WandB(
        project=project,
        group=group,
        name="group_logs",
        notes=(
            "Experiments summary for the group.\n"
            "The configuration section contains `config.yaml` values, logs "
            "are uploaded as artifacts and all metrics are reported in a table."
        ),
    )
    publisher.wandb = wandb.init(
        project=project,
        group=group,
        name="group_logs",
        config=config,
    )
    if metrics:
        # Publish all evaluation metrics to a table
        table = wandb.Table(
            columns=["Group", "Model", "Dataset", "BLEU", "chrF"],
            data=[
                [group, run_name, metric.dataset, metric.bleu_detok, metric.chrf]
                for run_name, run_metrics in metrics.items()
                for metric in run_metrics
            ],
        )
        publisher.wandb.log({"metrics": table})
    if logs_dir.is_dir():
        # Publish logs directory content as artifacts
        artifact = wandb.Artifact(name=group, type="logs")
        artifact.add_dir(local_path=str(logs_dir.resolve()))
        publisher.wandb.log_artifact(artifact)

    publisher.wandb.finish()


def main() -> None:
    args = get_args()
    directory = args.directory
    # Ignore files with a different name than "train.log"
    file_groups = {
        path: list(files)
        for path, files in groupby(
            sorted(directory.glob("**/train.log")), lambda path: path.parent
        )
    }
    logger.info(f"Reading {len(file_groups)} train.log data")
    prefix = os.path.commonprefix([path.parts for path in file_groups])
    if "models" in prefix:
        prefix = prefix[: prefix.index("models") + 1]

    last_index = None
    existing_runs = []
    for index, (path, files) in enumerate(file_groups.items(), start=1):
        logger.info(f"Parsing folder {path.resolve()}")
        parents = path.parts[len(prefix) :]
        if len(parents) < 3:
            logger.warning(f"Skipping folder {path.resolve()}: Unexpected folder structure")
            continue
        project, group, *name = parents
        base_name = name[0]
        name = "_".join(name)

        # Publish a run for each file inside that group
        for file in files:
            # Also publish metric files when available
            metrics_path = Path("/".join([*prefix, project, group, "evaluation", base_name]))
            metrics_dir = metrics_path if metrics_path.is_dir() else None
            if metrics_dir is None:
                logger.warning("Evaluation metrics files not found, skipping.")
            try:
                parse_experiment(project, group, name, file, metrics_dir=metrics_dir)
                existing_runs.append(name)
            except Exception as e:
                logger.error(f"An exception occured parsing {file}: {e}")

        # Try to publish related log files to the group on a last run named "group_logs"
        if index == len(file_groups) or last_index and last_index != (project, group):
            last_project, last_group = (
                last_index
                if last_index
                # May occur when handling a single run
                else (project, group)
            )
            logger.info(
                f"Publishing '{last_project}/{last_group}' evaluation metrics and files (fake run 'group_logs')"
            )
            publish_group_logs(prefix, last_project, last_group, existing_runs)
            existing_runs = []
        last_index = (project, group)<|MERGE_RESOLUTION|>--- conflicted
+++ resolved
@@ -14,11 +14,8 @@
 from pathlib import Path
 
 import wandb
-<<<<<<< HEAD
-=======
 import yaml
 
->>>>>>> ffa6d779
 from translations_parser.data import Metric
 from translations_parser.parser import TrainingParser
 from translations_parser.publishers import WandB
