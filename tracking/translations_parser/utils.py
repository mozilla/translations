--- conflicted
+++ resolved
@@ -7,14 +7,10 @@
 from pathlib import Path
 from typing import NamedTuple, Optional
 
-<<<<<<< HEAD
 import yaml
 
 import taskcluster
 from taskcluster.download import downloadArtifactToFile
-=======
-import taskcluster
->>>>>>> 8a1d8ef2
 
 logger = logging.getLogger(__name__)
 
@@ -109,11 +105,9 @@
     #
     r"$"
 )
-<<<<<<< HEAD
 
 queue = taskcluster.Queue({"rootUrl": "https://firefox-ci-tc.services.mozilla.com"})
-=======
->>>>>>> 8a1d8ef2
+
 
 
 class ParsedTaskLabel(NamedTuple):
@@ -200,9 +194,7 @@
         augmentation=parsed.augmentation,
         chrf=chrf,
         bleu_detok=bleu,
-<<<<<<< HEAD
     )
-
 
 def publish_group_logs_from_tasks(
     project: str | None = None,
@@ -268,6 +260,3 @@
 
         parents = str(logs_folder.resolve()).strip().split("/")
         WandB.publish_group_logs(parents, project, group, existing_runs=[])
-=======
-    )
->>>>>>> 8a1d8ef2
