# This Source Code Form is subject to the terms of the Mozilla Public
# License, v. 2.0. If a copy of the MPL was not distributed with this
# file, You can obtain one at http://mozilla.org/MPL/2.0/.

from taskgraph.parameters import extend_parameters_schema
from voluptuous import Optional, Required


# These defaults line up with the `config.ci.yml` pipeline as much as possible.
# Their purpose is to provide a minimal config with a few datasets that can run
# the entire pipeline reasonably quickly to validate changes to the pipeline
# itself. Any real training should be overriding most, if not all, of these
# via the input to the `train` action.
def get_defaults(_):
    return {
        "training_config": {
            "target-stage": "all",
            "experiment": {
                "name": "ci",
                "src": "ru",
                "trg": "en",
                "teacher-ensemble": 1,
                # Used for providing a pretrained backward model. We do not support this yet.
                "backward-model": "NOT-YET-SUPPORTED",
                # Used for providing a pretrained vocab. We do not support this yet.
                "vocab": "NOT-YET-SUPPORTED",
<<<<<<< HEAD
                "mono-max-sentences-trg": 200000,
                "mono-max-sentences-src": 100000,
                "parallel-max-sentences": 100000,
                "split-length": 10000,
                "spm-sample-size": 100000,
=======
                "mono-max-sentences-trg": 10000,
                "mono-max-sentences-src": 10000,
                "split-length": 5000,
                "spm-sample-size": 10000,
                "spm-vocab-size": 1000,
>>>>>>> 299d41c3
                "best-model": "chrf",
                "bicleaner": {
                    "default-threshold": 0.5,
                    "dataset-thresholds": {
                        "opus_ada83/v1": 0.0,
                        "mtdata_ELRC-wikipedia_health-1-eng-rus": 0.6,
                    },
                },
            },
            "marian-args": {
                "training-backward": {
                    "disp-freq": "1",
                    "save-freq": "5",
                    "valid-freq": "10",
                    "after": "10u",
                    "dim-vocabs": "1000 1000",
                },
                "training-teacher-base": {
                    "disp-freq": "1",
                    "save-freq": "5",
                    "valid-freq": "10",
                    "after": "10u",
                    "dim-vocabs": "1000 1000",
                    "task": "transformer-base",
                },
                "training-teacher-finetuned": {
                    "disp-freq": "1",
                    "save-freq": "5",
                    "valid-freq": "10",
                    "after": "10u",
                    "dim-vocabs": "1000 1000",
                    "task": "transformer-base",
                },
                "training-student": {
                    "disp-freq": "1",
                    "save-freq": "5",
                    "valid-freq": "10",
                    "after": "10u",
                    "dim-vocabs": "1000 1000",
                },
                "training-student-finetuned": {
                    "disp-freq": "1",
                    "save-freq": "5",
                    "valid-freq": "10",
                    "after": "10u",
                    "dim-vocabs": "1000 1000",
                },
                "decoding-backward": {
                    "mini-batch-words": "2000",
                },
                "decoding-teacher": {
                    "mini-batch-words": "1000",
                    "precision": "float16",
                },
            },
            # These will never be used in practice, but specifying them ensures
            # that we always generate at least one task for each kind, which helps
            # to avoid bustage that doesn't show up until we run the training action.
            "datasets": {
                "train": [
                    "opus_ada83/v1",
                    "mtdata_ELRC-wikipedia_health-1-eng-rus",
                ],
                "devtest": [
                    "flores_dev",
                    "sacrebleu_wmt19",
                ],
                "test": [
                    "flores_devtest",
                    "sacrebleu_wmt20",
                ],
                "mono-src": [
                    "news-crawl_news.2008",
                ],
                "mono-trg": [
                    "news-crawl_news.2008",
                ],
            },
            # Taskcluster-specific configuration
            "taskcluster": {
                "split-chunks": 2,
            },
        },
    }


extend_parameters_schema(
    {
        Required("training_config"): {
            Required("target-stage"): str,
            Required("marian-args"): {
                Optional("training-backward"): {str: str},
                Optional("training-teacher-base"): {str: str},
                Optional("training-teacher-finetuned"): {str: str},
                Optional("training-student"): {str: str},
                Optional("training-student-finetuned"): {str: str},
                Optional("decoding-backward"): {str: str},
                Optional("decoding-teacher"): {str: str},
            },
            Required("experiment"): {
                Required("name"): str,
                Required("src"): str,
                Required("trg"): str,
                Required("teacher-ensemble"): int,
                Required("backward-model"): str,
                Required("vocab"): str,
                Required("mono-max-sentences-trg"): int,
                Required("mono-max-sentences-src"): int,
                Optional("parallel-max-sentences"): int,
                Required("split-length"): int,
                Required("spm-sample-size"): int,
                Optional("spm-vocab-size"): int,
                Required("best-model"): str,
                Required("bicleaner"): {
                    Required("default-threshold"): float,
                    Optional("dataset-thresholds"): {
                        str: float,
                    },
                },
            },
            Optional("datasets"): {
                str: [str],
            },
            Optional("taskcluster"): {
                Optional("split-chunks"): int,
            },
        },
    },
    defaults_fn=get_defaults,
)


def deep_setdefault(dict_, defaults):
    for k, v in defaults.items():
        if isinstance(dict_.get(k), dict):
            deep_setdefault(dict_[k], defaults[k])
        else:
            dict_[k] = v


def get_decision_parameters(graph_config, parameters):
    parameters.setdefault("training_config", {})
    deep_setdefault(parameters, get_defaults(""))<|MERGE_RESOLUTION|>--- conflicted
+++ resolved
@@ -24,19 +24,11 @@
                 "backward-model": "NOT-YET-SUPPORTED",
                 # Used for providing a pretrained vocab. We do not support this yet.
                 "vocab": "NOT-YET-SUPPORTED",
-<<<<<<< HEAD
-                "mono-max-sentences-trg": 200000,
-                "mono-max-sentences-src": 100000,
-                "parallel-max-sentences": 100000,
-                "split-length": 10000,
-                "spm-sample-size": 100000,
-=======
                 "mono-max-sentences-trg": 10000,
                 "mono-max-sentences-src": 10000,
                 "split-length": 5000,
                 "spm-sample-size": 10000,
                 "spm-vocab-size": 1000,
->>>>>>> 299d41c3
                 "best-model": "chrf",
                 "bicleaner": {
                     "default-threshold": 0.5,
