#!/usr/bin/env python3

import logging
import os
import os.path
import requests
import subprocess
import sys

TRAINING_SCRIPT = os.path.join(os.path.dirname(__file__), "train-taskcluster.sh")
CONTINUATION_ARTIFACTS = {
    "config.opustrainer.yml",
    "config.opustrainer.yml.state",
    "devset.out",
    "model.npz",
    "model.npz.best-bleu-detok.npz",
    "model.npz.best-bleu-detok.npz.decoder.yml",
    "model.npz.best-ce-mean-words.npz",
    "model.npz.best-ce-mean-words.npz.decoder.yml",
    "model.npz.best-chrf.npz",
    "model.npz.best-chrf.npz.decoder.yml",
    "model.npz.decoder.yml",
    "model.npz.optimizer.npz",
    "model.npz.progress.yml",
    "model.npz.yml",
    "opustrainer.log",
    "train.log",
    "valid.log",
<<<<<<< HEAD
=======
    # + vocab*.spm artifacts which are determined dynamically
>>>>>>> b4a8fc9a
}


ARTIFACTS_URL = "{root_url}/api/queue/v1/task/{task_id}/runs/{run_id}/artifacts"
ARTIFACT_URL = "{root_url}/api/queue/v1/task/{task_id}/runs/{run_id}/artifacts/{artifact_name}"
# TODO: consolidate everything in train.py or at least do not rely on the argument names and the number of them in the Taskcluster part
# TODO: https://github.com/mozilla/translations/issues/607
# The argument number where pretrained model mode is expected.
# This is 1-indexed, not 0-indexed, so it should line up with the argument
# number this is fetched in in train-taskcluster.sh
PRETRAINED_MODEL_MODE_ARG_NUMBER = 13
# Nothing special about 17...just a number plucked out of thin air that
# should be distinct enough to retry on.
DOWNLOAD_ERROR_EXIT_CODE = 17


def main(args):
    logging.basicConfig(level=logging.INFO)

    script_args = list(args)
    src = args[2]
    trg = args[3]
    task_id = os.environ["TASK_ID"]
    run_id = int(os.environ["RUN_ID"])
    root_url = os.environ["TASKCLUSTER_ROOT_URL"]
    # Must line up with where model_dir is in `train-taskcluster.sh` while that script
    # still exists.
    model_dir = script_args[6]
    pretrained_model_mode = None
    if len(args) >= PRETRAINED_MODEL_MODE_ARG_NUMBER:
        pretrained_model_mode = script_args[PRETRAINED_MODEL_MODE_ARG_NUMBER - 1]

    if not os.path.exists(model_dir):
        os.makedirs(model_dir)

    if run_id > 0:
        logging.info("run_id > 0, attempting to resume training from an earlier run...")
        prev_run_id = run_id - 1

        while prev_run_id >= 0:
            try:
                resp = requests.get(
                    ARTIFACTS_URL.format(root_url=root_url, task_id=task_id, run_id=prev_run_id)
                )
                resp.raise_for_status()
            except Exception:
                logging.exception("Caught exception, exiting with distinct code...")
                sys.exit(DOWNLOAD_ERROR_EXIT_CODE)

            run_artifacts = set([os.path.basename(a["name"]) for a in resp.json()["artifacts"]])

            resumable = True

            if run_artifacts.issuperset(
                CONTINUATION_ARTIFACTS.union({f"vocab.{src}.spm", f"vocab.{trg}.spm"})
<<<<<<< HEAD
            ):
=======
            ) or run_artifacts.issuperset(CONTINUATION_ARTIFACTS.union({"vocab.spm"})):
>>>>>>> b4a8fc9a
                logging.info(
                    f"Run {prev_run_id} appears to have the artifacts we need! Downloading them..."
                )
            else:
                logging.info(f"Run {prev_run_id} is missing some necessary artifacts...")
                resumable = False

            if resumable:
                for artifact in resp.json()["artifacts"]:
                    # Skip Taskcluster logs - we only care about artifacts that the training tools create.
                    if artifact["name"].startswith("public/log"):
                        continue
                    out_name = os.path.basename(artifact["name"])
                    logging.info(f"Fetching {artifact['name']}...")

                    r = requests.get(
                        ARTIFACT_URL.format(
                            root_url=root_url,
                            task_id=task_id,
                            run_id=prev_run_id,
                            artifact_name=artifact["name"],
                        ),
                        stream=True,
                    )
                    if 400 <= r.status_code <= 500:
                        logging.exception(
                            f"Got 4xx error for {artifact['name']}, run {run_id} is not resumable..."
                        )
                        resumable = False
                        break
                    elif r.status_code >= 500:
                        logging.exception("Caught exception, exiting with distinct code...")
                        sys.exit(DOWNLOAD_ERROR_EXIT_CODE)

                    with open(os.path.join(model_dir, out_name), "wb+") as fd:
                        for chunk in r.iter_content(chunk_size=8192):
                            fd.write(chunk)

            if resumable:
                # We successfully downloaded all the artifacts from a previous run. Override
                # the pretrained model mode and we're done!
                pretrained_model_mode = "continue"
                break
            else:
                # We weren't able to get all of the necessary artifacts; try the next previous run
                prev_run_id -= 1

    if pretrained_model_mode:
        if len(script_args) < PRETRAINED_MODEL_MODE_ARG_NUMBER:
            script_args.append(pretrained_model_mode)
        else:
            script_args[PRETRAINED_MODEL_MODE_ARG_NUMBER - 1] = pretrained_model_mode
    subprocess.run([TRAINING_SCRIPT, *script_args], check=True)


if __name__ == "__main__":
    main(sys.argv[1:])<|MERGE_RESOLUTION|>--- conflicted
+++ resolved
@@ -26,10 +26,7 @@
     "opustrainer.log",
     "train.log",
     "valid.log",
-<<<<<<< HEAD
-=======
     # + vocab*.spm artifacts which are determined dynamically
->>>>>>> b4a8fc9a
 }
 
 
@@ -85,11 +82,7 @@
 
             if run_artifacts.issuperset(
                 CONTINUATION_ARTIFACTS.union({f"vocab.{src}.spm", f"vocab.{trg}.spm"})
-<<<<<<< HEAD
-            ):
-=======
             ) or run_artifacts.issuperset(CONTINUATION_ARTIFACTS.union({"vocab.spm"})):
->>>>>>> b4a8fc9a
                 logging.info(
                     f"Run {prev_run_id} appears to have the artifacts we need! Downloading them..."
                 )
