# Example of a production config for Taskcluster
#
# See the training guide for more information:
#   https://mozilla.github.io/firefox-translations-training/training-guide.html
#
# The defaults for these parameters are available at:
#   taskcluster/translations_taskgraph/parameters.py

# An "experiment" is an individual training run.
experiment:
  # Provide an identifiable name for your experiment.
  name: baseline

  # The source and target languages. This is the language tag part of the
  # BCP 47 locale identifier.
  src: en
  trg: ru

  # The metric to use for computing the best model validation.
  #   cross-entropy, ce-mean-words, perplexity, valid-script, translation, bleu,
  #   bleu-segmented, chrf
  # See: https://github.com/marian-nmt/marian/blob/65bf82ffce52f4854295d8b98482534f176d494e/src/common/config_parser.cpp#L588-L592
  best-model: chrf

  # Use the Opus Cleaner tool on the data cleaning step.
  # https://github.com/hplt-project/OpusCleaner
  use-opuscleaner: "true"
  # "custom" to use dataset specific configs, "defaults" to use the same default setting for all datasets
  opuscleaner-mode: "defaults"

  # Bicleaner is a tool that aims at detecting noisy sentence pairs in a parallel corpus.
  # Use sanitized dataset names for compatibility with Taskcluster (replace ".", "/", ":", "[", "]" to "_")
  # See: docs/bicleaner.md
  bicleaner:
    default-threshold: 0.5
    dataset-thresholds:
      opus_CCAligned_v1: 0.7
      opus_LinguaTools-WikiTitles_v2014: 0.7
      opus_OpenSubtitles_v2018: 0.8           # Example of a higher filtering level (for noisier datasets).
      opus_ParaCrawl_v9: 0.7
      opus_WikiMatrix_v1: 0.7
      opus_bible-uedin_v1: 0.7
#      opus_ParaCrawl_v9: 0.0                 # Example of disabled filtering (if the corpus is already filtered)

  # Monocleaner filters sentences in monolingual corpus based on language fluency
  # Use sanitized dataset names for compatibility with Taskcluster (replace ".", "/", ":", "[", "]" to "_")
  monocleaner:
    mono-src:
      # News-crawl is typically clean, enable on dataset by dataset basis
      default-threshold: 0.0
      dataset-thresholds:
        # We already filter it by document score, remove only the noisiest segments
        hplt_mono_v2_0: 0.5
        # Filter only garbage from NLLB
        opus_NLLB_v1: 0.5
    mono-trg:
      # News-crawl is typically clean, enable on dataset by dataset basis
      default-threshold: 0.0
      dataset-thresholds:
<<<<<<< HEAD
        # We already filter it by document score, remove only the noisiest segments
        hplt_mono_v2_0: 0.7
        # Sentences for back-translations should be in fluent language
=======
        # We already filter HPLT by document score, so it's relatively clean,
        # but let's still apply the default threshold for monocleaner to get more fluent target texts for back-translations
        hplt_mono_v2_0: 0.7
        # Sentences for back-translations should be in fluent language, apply even more aggressive threshold for NLLB
>>>>>>> 5091a546
        opus_NLLB_v1: 0.8

  # Limits the maximum sentences use in the monolingual data for both the source and target languages.
  mono-max-sentences-src:
    # More data for distallation is better for student quality.
    total: 500_000_000
    # Some datasets can be massive (like English NLLB mono has 3 trillion sentences)
    # Limit the per-dataset to make sure there is good data diversity between datasets.
    per-dataset: 200_000_000
  mono-max-sentences-trg:
    # Limit the number of back-translations
    total: 200_000_000
    per-dataset: 200_000_000

  # HPLT provides a document score in the dataset, and we can filter based on it.
  # 0 is worse and 10 is better.
<<<<<<< HEAD
  # HPLT 2.0 "clean" is already filtered the score >5
=======
  # HPLT 2.0 "clean" is already filtered by the score >5
  # See the reports for distribution of document scores per language:
  # https://github.com/hplt-project/data-analytics-tool/tree/main/reports/mono-2.0
>>>>>>> 5091a546
  hplt-min-doc-score:
    # Noiser data should be fine for distillation.
    mono-src: 7.0
    # Only retain the best sentences for back translations.
    mono-trg: 9.0

  # How many bytes of the corpus are sampled to be used in SentencePiece
  # tokenization training.
  spm-sample-size: 10_000_000
  # The size of the vocabulary
  #TODO: this does not change the vocab size in Marian configurations now, only in sentencepiece
  spm-vocab-size: 32000

  # Determine how many teachers to train.
  # See: docs/teacher-ensemble.md
  teacher-ensemble: 2
  # Switch to "one-stage" training if back-translations are produced by a high quality model or
  # the model stops too early on the fine-tuning stage
  teacher-mode: "two-stage"
  # Translate with either Marian, or CTranslate2.
  teacher-decoder: marian
  # Two student training configurations from Bergamot are supported: "tiny" and "base"
  # "base" model is twice slower and larger but adds ~2 COMET points in quality (see  https://github.com/mozilla/translations/issues/174)
  student-model: "tiny"

  # Training continuation options, see docs/using-pretrained-models.md
  pretrained-models:
     # Use a student model from an older run as a backward model
     train-backwards:
      urls:
        - "https://storage.googleapis.com/releng-translations-dev/models/ru-en/better-teacher/student"
      mode: use
      type: default

# The lists of datasets. Each dataset is defined by a corpus key. This key is formed
# by "{IMPORTER}_{DATASET}". These datasets and their corpus key can be found through
#
# TODO(docs) - Document augmentation in corpus keys.
#
# To find datasets run:
#  poetry run utils/find_corpus.py en ru
datasets:
  # The datasets used for validation while training. These should not be the same
  # ones used in test or train. This is what is used to determine when to stop training.
  devtest:
    # Use augmented datasets with the mix of augmentations for validation
    - flores_aug-mix_dev
    - sacrebleu_aug-mix_wmt19
    - sacrebleu_aug-mix_wmt17
    - sacrebleu_aug-mix_wmt15
    - sacrebleu_aug-mix_wmt14

  # The datasets used for the final evaluation to determine the quality of the trained
  # model.
  test:
    - flores_devtest
    - sacrebleu_wmt20
    - sacrebleu_wmt20
    - sacrebleu_wmt18
    - sacrebleu_wmt16
    - sacrebleu_wmt13
    # Add augmented datasets to check performance for the specific cases
    - flores_aug-mix_devtest
    - flores_aug-title_devtest
    - flores_aug-upper_devtest
    - flores_aug-typos_devtest
    - flores_aug-noise_devtest
    - flores_aug-inline-noise_devtest

  # The parallel training data.
  train:
    - opus_Books/v1
    - opus_CCAligned/v1
    - opus_ELRC-3075-wikipedia_health/v1
    - opus_ELRC-3855-SWPS_University_Soci/v1
    - opus_ELRC-5067-SciPar/v1
    - opus_ELRC-5183-SciPar_Ukraine/v1
    - opus_ELRC-wikipedia_health/v1
    - opus_ELRC_2922/v1
    - opus_EUbookshop/v2
    - opus_GNOME/v1
    - opus_GlobalVoices/v2018q4
    - opus_KDE4/v2
    - opus_LinguaTools-WikiTitles/v2014
    - opus_NeuLab-TedTalks/v1
    - opus_News-Commentary/v16
    - opus_OpenSubtitles/v2018
    - opus_PHP/v1
    - opus_ParaCrawl/v9
    - opus_QED/v2.0a
    - opus_TED2013/v1.1
    - opus_TED2020/v1
    - opus_Tanzil/v1
    - opus_Tatoeba/v2023-04-12
    - opus_TildeMODEL/v2018
    - opus_UNPC/v1.0
    - opus_Ubuntu/v14.10
    - opus_WikiMatrix/v1
    # direction issue on OPUS: https://github.com/Helsinki-NLP/OPUS/issues/12
    # - opus_WikiTitles/v3
    - opus_Wikipedia/v1.0
    - opus_XLEnt/v1.2
    - opus_ada83/v1
    - opus_bible-uedin/v1
    - opus_infopankki/v1
    - opus_tico-19/v2020-10-28
    - opus_tldr-pages/v2023-08-29
    - opus_wikimedia/v20230407
    - mtdata_Statmt-commoncrawl_wmt13-1-rus-eng
    - mtdata_Statmt-news_commentary_wmt18-13-rus-eng
    - mtdata_Tilde-airbaltic-1-eng-rus
    - mtdata_Tilde-czechtourism-1-eng-rus
    - mtdata_Tilde-worldbank-1-eng-rus
    - mtdata_UN-un_dev-1-eng-rus
    - mtdata_UN-un_test-1-eng-rus

  # Monolingual data sources for the source language (to be translated by the teacher model).
  mono-src:
    - news-crawl_news.2021
    - news-crawl_news.2020
    - news-crawl_news.2019
    - news-crawl_news.2018
    - news-crawl_news.2017
    - news-crawl_news.2016
    - news-crawl_news.2015
    - news-crawl_news.2014
    - news-crawl_news.2013
    - news-crawl_news.2012
    - news-crawl_news.2011
    - news-crawl_news.2010
    - news-crawl_news.2009
    - news-crawl_news.2008
    - news-crawl_news.2007

  # Monolingual data sources for the target language
  # (to be translated by the backward model to augment teacher corpus with back-translations)
  mono-trg:
    - news-crawl_news.2021
    - news-crawl_news.2020
    - news-crawl_news.2019
    - news-crawl_news.2018
    - news-crawl_news.2017
    - news-crawl_news.2016
    - news-crawl_news.2015
    - news-crawl_news.2014
    - news-crawl_news.2013
    - news-crawl_news.2012
    - news-crawl_news.2011
    - news-crawl_news.2010
    - news-crawl_news.2009
    - news-crawl_news.2008
    - news-crawl_news.2007

# Arguments that are provided to Marian, the underlying machine learning system used
# to train language.
# https://marian-nmt.github.io/docs/cmd/marian/
marian-args:
  # Decoding arguments are GPU-dependent. See:
  # https://mozilla.github.io/firefox-translations-training/training-guide.html#decoding-translation
  decoding-backward:
    beam-size: '12'
    mini-batch-words: '2000'
  decoding-teacher:
    precision: float16
    # Batch size tuned for four Tesla V100-SXM2-16GB
    # See: https://github.com/mozilla/translations/issues/931
    mini-batch-words: '5000'
    maxi-batch: '10000'
    fp16: true
  # Early stopping can be adjusted to ensure models converge. See:
  # https://mozilla.github.io/firefox-translations-training/training-guide.html#model-training
  training-backward:
    early-stopping: '5'
  training-teacher:
    # Set to 30 or 40 if the model stops training too early.
    # This would likely indicate issues with the training corpus.
    early-stopping: '20'
  training-student:
    early-stopping: '20'
  training-student-finetuned:
    early-stopping: '20'

# Run all of the training pipeline with "all", or run a specific stage such as
# "merge-corpus". For more information see:
#
# https://mozilla.github.io/firefox-translations-training/task-cluster.html#running-up-to-a-specific-step
target-stage: all-pipeline

# Enable publication to Weights and Biases
wandb-publication: true

taskcluster:
  # After the parallel corpora are merged and de-duplicated, the combined file is
  # then split into an even number of chunks.
  # Adjust depending on the amount of data to translate
  split-chunks: 20
  # Worker classes by `kind`, and a default for `kinds` not specified.
  # Available options are in `taskcluster/translations_taskgraph/actions/train.py`.
  # By default we like to use `gcp-spot`, which are the cheapest option. To use
  # standard (non-spot) instances for all training tasks you would configure
  # as follows:
  # worker-classes:
  #   finetune-student: gcp-spot
  #   train-backwards: gcp-spot
  #   train-teacher: gcp-spot
  #   train-student: gcp-spot
  #   default: gcp-spot
  worker-classes:
    default: gcp-spot
    # long-running tasks that don't support restarts with continuation like training tasks
    alignments-original: gcp-standard
    alignments-backtranslated: gcp-standard
    alignments-student: gcp-standard
    shortlist: gcp-standard<|MERGE_RESOLUTION|>--- conflicted
+++ resolved
@@ -57,16 +57,10 @@
       # News-crawl is typically clean, enable on dataset by dataset basis
       default-threshold: 0.0
       dataset-thresholds:
-<<<<<<< HEAD
-        # We already filter it by document score, remove only the noisiest segments
-        hplt_mono_v2_0: 0.7
-        # Sentences for back-translations should be in fluent language
-=======
         # We already filter HPLT by document score, so it's relatively clean,
         # but let's still apply the default threshold for monocleaner to get more fluent target texts for back-translations
         hplt_mono_v2_0: 0.7
         # Sentences for back-translations should be in fluent language, apply even more aggressive threshold for NLLB
->>>>>>> 5091a546
         opus_NLLB_v1: 0.8
 
   # Limits the maximum sentences use in the monolingual data for both the source and target languages.
@@ -83,13 +77,9 @@
 
   # HPLT provides a document score in the dataset, and we can filter based on it.
   # 0 is worse and 10 is better.
-<<<<<<< HEAD
-  # HPLT 2.0 "clean" is already filtered the score >5
-=======
   # HPLT 2.0 "clean" is already filtered by the score >5
   # See the reports for distribution of document scores per language:
   # https://github.com/hplt-project/data-analytics-tool/tree/main/reports/mono-2.0
->>>>>>> 5091a546
   hplt-min-doc-score:
     # Noiser data should be fine for distillation.
     mono-src: 7.0
