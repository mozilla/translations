--- conflicted
+++ resolved
@@ -91,11 +91,7 @@
   spm-sample-size: 10_000_000
   # The size of the vocabulary
   spm-vocab-size: 32000
-<<<<<<< HEAD
-  # Whether to separate SentencePiece vocabularies for source and target languages
-=======
   # Whether to separate SentencePiece vocabularies for source and target languages (useful when they have different scripts)
->>>>>>> e216df86
   spm-vocab-split: false
 
   # Determine how many teachers to train.
