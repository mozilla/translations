--- conflicted
+++ resolved
@@ -109,18 +109,6 @@
   #
   # See: pipeline/train/configs/model/student.{student-model}.yml
   student-model: "base-memory"
-<<<<<<< HEAD
-
-  # Training continuation options, see docs/using-pretrained-models.md
-  pretrained-models:
-     # Use a student model from an older run as a backward model
-     train-backwards:
-      urls:
-        - "https://storage.googleapis.com/releng-translations-dev/models/ru-en/better-teacher/student"
-      mode: use
-      type: default
-=======
->>>>>>> 4577c114
 
 # The lists of datasets. Each dataset is defined by a corpus key. This key is formed
 # by "{IMPORTER}_{DATASET}". These datasets and their corpus key can be found through
