# This Source Code Form is subject to the terms of the Mozilla Public
# License, v. 2.0. If a copy of the MPL was not distributed with this
# file, You can obtain one at http://mozilla.org/MPL/2.0/.
---

loader: taskgraph.loader.transform:loader

transforms:
    - translations_taskgraph.transforms.from_datasets:per_dataset
    - taskgraph.transforms.task_context
    - taskgraph.transforms.run:transforms
    - translations_taskgraph.transforms.cached_tasks:transforms
    - taskgraph.transforms.task:transforms

kind-dependencies:
    - clean-corpus
    - fetch
    - toolchain
    - bicleaner-model

tasks:
    ai-{provider}-{dataset_sanitized}-{src_locale}-{trg_locale}:
        description: bicleaner-ai for {provider} {dataset_sanitized} dataset {src_locale}-{trg_locale}
        attributes:
            dataset-category: train
            stage: bicleaner
            cleaning-type: bicleaner-ai
            cache:
                type: bicleaner-ai
                resources:
                    - pipeline/bicleaner/bicleaner.sh
                    - pipeline/bicleaner/requirements/bicleaner-ai.txt
                from-parameters:
                    bicleaner_threshold:
                        - training_config.experiment.bicleaner.dataset-thresholds.{dataset}
                        - training_config.experiment.bicleaner.default-threshold

        dataset-config:
            category: train
            substitution-fields:
                - description
                - name
                - dependencies
                - fetches
                - worker.env
                - attributes.cache.from-parameters.bicleaner_threshold
                - task-context.from-parameters.bicleaner_threshold
                - run.command


        task-context:
            from-parameters:
                bicleaner_threshold:
                    - training_config.experiment.bicleaner.dataset-thresholds.{dataset}
                    - training_config.experiment.bicleaner.default-threshold
            substitution-fields:
                - run.command
            from-object:
                bicleaner_reqs: $VCS_PATH/pipeline/bicleaner/requirements/bicleaner-ai.txt
                # TODO: set this to a sensible value based on number of GPUs?
                # or maybe it should also be `auto`?
                bicleaner_threads: auto

        worker-type: b-largegpu-largedisk
        worker:
            artifacts:
                - name: public/build
                  path: artifacts
                  type: directory
            # 7 days. yes, it can take a while to clean a huge dataset
            max-run-time: 604800
            env:
                SRC: "{src_locale}"
                TRG: "{trg_locale}"
                # It would be preferable to use $MOZ_FETCHES_DIR here, but these don't
                # get interpreted.
                CUDA_DIR: fetches/cuda-toolkit
                CUDNN_DIR: fetches/cuda-toolkit
                COMPRESSION_CMD: zstdmt
                ARTIFACT_EXT: zst

        # Don't run unless explicitly scheduled
        run-on-tasks-for: []

        run:
            using: run-task
            command:
                - bash
                - -c
<<<<<<< HEAD
                # We can't inline comments for the args to `bicleaner.sh`, so they're explained
                # here instead:
                # 1) prefix for input data
                # 2) prefix for output data
                # 3) bicleaner threshold
                # 5) number of threads to use - auto means nproc
                # 6) "pack dir" - which needs to be where the `bicleaner-src-trg` fetch was unpacked to
=======
                # `bicleaner.sh` args:
                # 1) prefix for input data
                # 2) prefix for output data
                # 3) bicleaner threshold
                # 4) number of threads to use - auto means nproc
                # 5) "pack dir" - which needs to be where the `bicleaner-src-trg` fetch was unpacked to
>>>>>>> 6eb93546
                - >-
                    pip install $MOZ_FETCHES_DIR/hunspell-0.5.5-cp310-cp310-linux_x86_64.whl &&
                    pip install $MOZ_FETCHES_DIR/kenlm-0.0.0-cp310-cp310-linux_x86_64.whl &&
                    pip install -r {bicleaner_reqs} &&
                    export PATH=$PATH:~/.local/bin &&
                    $VCS_PATH/pipeline/bicleaner/bicleaner.sh
                    $MOZ_FETCHES_DIR/{dataset_sanitized}
                    artifacts/{dataset_sanitized}
                    {bicleaner_threshold}
                    {bicleaner_threads}
                    $MOZ_FETCHES_DIR/bicleaner-ai-{src_locale}-{trg_locale}
        dependencies:
            "{provider}": clean-corpus-{provider}-{dataset_sanitized}-{src_locale}-{trg_locale}
            bicleaner-model: bicleaner-model-{src_locale}-{trg_locale}
        fetches:
            toolchain:
                - hunspell
                - kenlm
<<<<<<< HEAD
                - cuda-toolkit
=======
                - cuda-toolkit-11
>>>>>>> 6eb93546
            "{provider}":
                - artifact: "{dataset_sanitized}.{src_locale}.zst"
                  extract: false
                - artifact: "{dataset_sanitized}.{trg_locale}.zst"
                  extract: false
            bicleaner-model:
                - artifact: bicleaner-ai-{src_locale}-{trg_locale}.tar.zst
                  extract: true






<|MERGE_RESOLUTION|>--- conflicted
+++ resolved
@@ -87,22 +87,12 @@
             command:
                 - bash
                 - -c
-<<<<<<< HEAD
-                # We can't inline comments for the args to `bicleaner.sh`, so they're explained
-                # here instead:
-                # 1) prefix for input data
-                # 2) prefix for output data
-                # 3) bicleaner threshold
-                # 5) number of threads to use - auto means nproc
-                # 6) "pack dir" - which needs to be where the `bicleaner-src-trg` fetch was unpacked to
-=======
                 # `bicleaner.sh` args:
                 # 1) prefix for input data
                 # 2) prefix for output data
                 # 3) bicleaner threshold
                 # 4) number of threads to use - auto means nproc
                 # 5) "pack dir" - which needs to be where the `bicleaner-src-trg` fetch was unpacked to
->>>>>>> 6eb93546
                 - >-
                     pip install $MOZ_FETCHES_DIR/hunspell-0.5.5-cp310-cp310-linux_x86_64.whl &&
                     pip install $MOZ_FETCHES_DIR/kenlm-0.0.0-cp310-cp310-linux_x86_64.whl &&
@@ -121,11 +111,7 @@
             toolchain:
                 - hunspell
                 - kenlm
-<<<<<<< HEAD
-                - cuda-toolkit
-=======
                 - cuda-toolkit-11
->>>>>>> 6eb93546
             "{provider}":
                 - artifact: "{dataset_sanitized}.{src_locale}.zst"
                   extract: false
