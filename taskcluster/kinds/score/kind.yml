--- conflicted
+++ resolved
@@ -77,13 +77,8 @@
                     find fetches &&
                     $VCS_PATH/pipeline/cefilter/score.sh
                     $TASK_WORKDIR/fetches/final.model.npz.best-{best_model}.npz
-<<<<<<< HEAD
-                    $TASK_WORKDIR/fetches/vocab.spm
-                    $TASK_WORKDIR/fetches/vocab.spm
-=======
                     $TASK_WORKDIR/fetches/vocab.{src_locale}.spm
                     $TASK_WORKDIR/fetches/vocab.{trg_locale}.spm
->>>>>>> b4a8fc9a
                     $TASK_WORKDIR/fetches/corpus
                     $TASK_WORKDIR/artifacts/scores.txt
 
@@ -101,8 +96,6 @@
                   extract: false
                 - artifact: vocab.{trg_locale}.spm
                   extract: false
-#                - artifact: vocab.{trg_locale}.spm
-#                  extract: false
             merge-translated:
                 - artifact: corpus.{src_locale}.zst
                   extract: false
