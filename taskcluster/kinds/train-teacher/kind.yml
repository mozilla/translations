# This Source Code Form is subject to the terms of the Mozilla Public
# License, v. 2.0. If a copy of the MPL was not distributed with this
# file, You can obtain one at http://mozilla.org/MPL/2.0/.
---

loader: taskgraph.loader.transform:loader

transforms:
    - translations_taskgraph.transforms.training_continuation:transforms
    - translations_taskgraph.transforms.marian_args:transforms
    - translations_taskgraph.transforms.worker_selection
    - taskgraph.transforms.task_context
    - translations_taskgraph.transforms.cast_to
    - taskgraph.transforms.chunking
    - taskgraph.transforms.run:transforms
    - translations_taskgraph.transforms.cached_tasks:transforms
    - taskgraph.transforms.task:transforms

kind-dependencies:
    - merge-devset
    - train-vocab
    - alignments-original
    - alignments-backtranslated
    - toolchain

tasks:
    # double curly braces are used for the chunk substitutions because
    # this must first be formatted by task-context to get src and trg locale
    "{src_locale}-{trg_locale}-{{this_chunk}}":
        description: train teacher for {src_locale}-{trg_locale} {{this_chunk}}
        chunk:
            total-chunks: "{teacher_ensemble}"
            substitution-fields:
                - name
                - description
                - run.command
        cast-to:
            int:
                - chunk.total-chunks
        task-context:
            from-parameters:
                src_locale: training_config.experiment.src
                trg_locale: training_config.experiment.trg
                best_model: training_config.experiment.best-model
                teacher_ensemble: training_config.experiment.teacher-ensemble
                teacher_mode: training_config.experiment.teacher-mode
                pretrained_teacher_mode: training_config.experiment.pretrained-models.train-teacher.mode
                pretrained_teacher_type: training_config.experiment.pretrained-models.train-teacher.type
                wandb_publication: training_config.wandb-publication
                owner: owner
            substitution-fields:
                - description
                - name
                - fetches
                - dependencies
                - run.command
                - attributes
                - chunk.total-chunks
                - worker.env
        attributes:
            stage: train-teacher
            src_locale: "{src_locale}"
            trg_locale: "{trg_locale}"
            best_model: "{best_model}"
            cache:
                type: train-teacher
                resources:
                    - pipeline/train/configs/model/teacher.yml
                    - pipeline/train/configs/opustrainer/teacher.one-stage.yml
                    - pipeline/train/configs/opustrainer/teacher.two-stage.yml
                    - pipeline/train/configs/opustrainer/teacher.two-stage.cjk.yml
                    - pipeline/train/configs/training/teacher.train.yml
                    - pipeline/train/train.py
                    - taskcluster/scripts/pipeline/train_taskcluster.py
                    - taskcluster/scripts/pipeline/train-taskcluster.sh
                from-parameters:
                    marian_args: training_config.marian-args.training-teacher
                    teacher_mode: training_config.experiment.teacher-mode
                    pretrained_teacher: training_config.experiment.pretrained-models.train-teacher
        worker-type:
            by-tasks-for:
                github-pull-request: b-largegpu
                default: b-largegpu-xlargedisk
        worker:
            max-run-time: 2592000
            # train_taskcluster.py exits with 17 if a request to Taskcluster fails
            # 128 happens when cloning this repository fails
            retry-exit-status: [17, 128]
            env:
                # Weight & Biases trigger
                WANDB_PUBLICATION: "{wandb_publication}"
                WANDB_AUTHOR: "{owner}"

                # Weight & Biases publication token is stored in that secret
                TASKCLUSTER_SECRET: project/translations/level-1/weights-and-biases
            artifacts:
                - name: public/build
                  path: artifacts
                  type: directory

            # Taskcluster proxy is required to read secrets
            taskcluster-proxy: true

        # The task needs to be able to read that secret to publish on Weight & Biases
        scopes:
          - secrets:get:project/translations/level-1/weights-and-biases

        # Don't run unless explicitly scheduled
        run-on-tasks-for: []

        marian-args:
            from-parameters: training_config.marian-args.training-teacher
        run:
            using: run-task
            # order of comma separated datasets is important
            command:
                - bash
                - -cx
                - >-
                    pip3 install --upgrade pip setuptools &&
                    pip3 install -r $VCS_PATH/pipeline/train/requirements/train.txt &&
                    pip3 install $VCS_PATH/tracking &&
                    export PATH="$HOME/.local/bin:$PATH" &&
                    export MARIAN=$MOZ_FETCHES_DIR &&
                    export PYTHONPATH=$PYTHONPATH:$VCS_PATH &&
                    $VCS_PATH/taskcluster/scripts/pipeline/train_taskcluster.py
                    teacher
                    train
                    {src_locale}
                    {trg_locale}
<<<<<<< HEAD
                    $MOZ_FETCHES_DIR/corpus.moses,$MOZ_FETCHES_DIR/mono.moses
=======
                    $MOZ_FETCHES_DIR/corpus.tok-moses,$MOZ_FETCHES_DIR/mono.tok-moses
>>>>>>> 436ba7ff
                    $MOZ_FETCHES_DIR/devset
                    $TASK_WORKDIR/artifacts
                    {best_model}
                    $MOZ_FETCHES_DIR/corpus.aln.zst,$MOZ_FETCHES_DIR/mono.aln.zst
                    {{this_chunk}}
                    {teacher_mode}
                    None
                    {pretrained_teacher_mode}
                    {pretrained_teacher_type}
                    {marian_args}

        dependencies:
            train-vocab: train-vocab-{src_locale}-{trg_locale}
            merge-devset: merge-devset-{src_locale}-{trg_locale}
            alignments-original: alignments-original-{src_locale}-{trg_locale}
            alignments-backtranslated: alignments-backtranslated-{src_locale}-{trg_locale}

        fetches:
            toolchain:
                - marian
            train-vocab:
                - artifact: vocab.spm
                  extract: false
            merge-devset:
                - artifact: devset.{src_locale}.zst
                  extract: false
                - artifact: devset.{trg_locale}.zst
                  extract: false
            alignments-original:
                - artifact: corpus.aln.zst
<<<<<<< HEAD
                - artifact: corpus.moses.{src_locale}.zst
                  extract: false
                - artifact: corpus.moses.{trg_locale}.zst
                  extract: false
            alignments-backtranslated:
                - artifact: mono.aln.zst
                - artifact: mono.moses.{trg_locale}.zst
                  extract: false
                - artifact: mono.moses.{src_locale}.zst
=======
                - artifact: corpus.tok-moses.{src_locale}.zst
                  extract: false
                - artifact: corpus.tok-moses.{trg_locale}.zst
                  extract: false
            alignments-backtranslated:
                - artifact: mono.aln.zst
                - artifact: mono.tok-moses.{trg_locale}.zst
                  extract: false
                - artifact: mono.tok-moses.{src_locale}.zst
>>>>>>> 436ba7ff
                  extract: false<|MERGE_RESOLUTION|>--- conflicted
+++ resolved
@@ -128,11 +128,7 @@
                     train
                     {src_locale}
                     {trg_locale}
-<<<<<<< HEAD
-                    $MOZ_FETCHES_DIR/corpus.moses,$MOZ_FETCHES_DIR/mono.moses
-=======
                     $MOZ_FETCHES_DIR/corpus.tok-moses,$MOZ_FETCHES_DIR/mono.tok-moses
->>>>>>> 436ba7ff
                     $MOZ_FETCHES_DIR/devset
                     $TASK_WORKDIR/artifacts
                     {best_model}
@@ -163,17 +159,6 @@
                   extract: false
             alignments-original:
                 - artifact: corpus.aln.zst
-<<<<<<< HEAD
-                - artifact: corpus.moses.{src_locale}.zst
-                  extract: false
-                - artifact: corpus.moses.{trg_locale}.zst
-                  extract: false
-            alignments-backtranslated:
-                - artifact: mono.aln.zst
-                - artifact: mono.moses.{trg_locale}.zst
-                  extract: false
-                - artifact: mono.moses.{src_locale}.zst
-=======
                 - artifact: corpus.tok-moses.{src_locale}.zst
                   extract: false
                 - artifact: corpus.tok-moses.{trg_locale}.zst
@@ -183,5 +168,4 @@
                 - artifact: mono.tok-moses.{trg_locale}.zst
                   extract: false
                 - artifact: mono.tok-moses.{src_locale}.zst
->>>>>>> 436ba7ff
                   extract: false