# This Source Code Form is subject to the terms of the Mozilla Public
# License, v. 2.0. If a copy of the MPL was not distributed with this
# file, You can obtain one at http://mozilla.org/MPL/2.0/.
#
# This kind primarily exists because these dataset fetches break
# some assumptions made the `job` transforms that treat the `fetch`
# kind specially.
---
loader: taskgraph.loader.transform:loader

transforms:
    - translations_taskgraph.transforms.from_datasets:per_dataset
    - translations_taskgraph.transforms.worker_selection
    - taskgraph.transforms.task_context
    - taskgraph.transforms.run:transforms
    - translations_taskgraph.transforms.cached_tasks:transforms
    - taskgraph.transforms.task:transforms

task-defaults:
    attributes:
        cache:
            type: dataset
    dataset-config:
        substitution-fields:
            - name
            - label
            - worker.env
            - run.command
    task-context:
        substitution-fields: []
    worker:
        docker-image: {in-tree: toolchain-build}
        # 3 days for huge datasets
        max-run-time: 259200
        env:
            SRC: "{src_locale}"
            TRG: "{trg_locale}"
        volumes:
            - /builds/worker/artifacts
        artifacts:
            - name: public/build
              path: /builds/worker/artifacts
              type: volume
        # 128 happens when cloning this repository fails
        retry-exit-status: [128]

    run-on-tasks-for: []
    run:
        using: run-task

tasks:
    flores:
        description: Fetch a flores101 dataset.
        label: dataset-flores-{dataset_sanitized}-{src_locale}-{trg_locale}
        worker-type: b-cpu
        dataset-config:
            provider: flores
        attributes:
            cache:
                resources:
<<<<<<< HEAD
                    - pipeline/data/importers.py
                    - pipeline/data/dataset_importer.py
=======
                    - pipeline/data/parallel_downloaders.py
                    - pipeline/data/parallel_importer.py
>>>>>>> 295d2f63
                    - pipeline/data/requirements/data.txt
                    - pipeline/data/cjk.py
        run:
            command:
                - bash
                - -c
                - >-
                    pip3 install --upgrade pip setuptools &&
                    pip3 install -r $VCS_PATH/pipeline/data/requirements/data.txt &&
                    export PYTHONPATH=$PYTHONPATH:$VCS_PATH &&
                    python3 $VCS_PATH/pipeline/data/parallel_importer.py
                    --dataset {dataset}
                    --output_prefix $TASK_WORKDIR/artifacts/{dataset_sanitized}
                    --src {src_locale}
                    --trg {trg_locale}

    sacrebleu:
        description: Fetch a sacrebleu dataset.
        label: dataset-sacrebleu-{dataset_sanitized}-{src_locale}-{trg_locale}
        worker-type: b-cpu
        dataset-config:
            provider: sacrebleu
        attributes:
            cache:
                resources:
<<<<<<< HEAD
                    - pipeline/data/importers.py
                    - pipeline/data/dataset_importer.py
=======
                    - pipeline/data/parallel_downloaders.py
                    - pipeline/data/parallel_importer.py
>>>>>>> 295d2f63
                    - pipeline/data/requirements/data.txt
                    - pipeline/data/cjk.py
        run:
            command:
                - bash
                - -cx
                - >-
                    pip3 install --upgrade pip setuptools &&
                    pip3 install -r $VCS_PATH/pipeline/data/requirements/data.txt &&
                    export PYTHONPATH=$PYTHONPATH:$VCS_PATH &&
                    python3 -u $VCS_PATH/pipeline/data/parallel_importer.py
                    --dataset {dataset}
                    --output_prefix $TASK_WORKDIR/artifacts/{dataset_sanitized}
                    --src {src_locale}
                    --trg {trg_locale}

    opus:
        description: Fetch a opus dataset.
        # No slashes version of dataset used here because slashes break caches
        label: dataset-opus-{dataset_sanitized}-{src_locale}-{trg_locale}
        worker-type: b-cpu-largedisk
        dataset-config:
            provider: opus
        attributes:
            cache:
                resources:
<<<<<<< HEAD
                    - pipeline/data/importers.py
                    - pipeline/data/dataset_importer.py
=======
                    - pipeline/data/parallel_downloaders.py
                    - pipeline/data/parallel_importer.py
>>>>>>> 295d2f63
                    - pipeline/data/requirements/data.txt
                    - pipeline/data/cjk.py
        run:
            command:
                - bash
                - -c
                - >-
                    pip3 install --upgrade pip setuptools &&
                    pip3 install -r $VCS_PATH/pipeline/data/requirements/data.txt &&
                    export PYTHONPATH=$PYTHONPATH:$VCS_PATH &&
                    python3 $VCS_PATH/pipeline/data/parallel_importer.py
                    --dataset {dataset}
                    --output_prefix $TASK_WORKDIR/artifacts/{dataset_sanitized}
                    --src {src_locale}
                    --trg {trg_locale}

    url:
        description: Fetch a parallel corpus from a URL.
        # No slashes version of dataset used here because slashes break caches
        label: dataset-url-{dataset_sanitized}-{src_locale}-{trg_locale}
        worker-type: b-cpu-largedisk
        dataset-config:
            provider: url
        attributes:
            cache:
                resources:
<<<<<<< HEAD
                    - pipeline/data/importers.py
                    - pipeline/data/dataset_importer.py
=======
                    - pipeline/data/parallel_downloaders.py
                    - pipeline/data/parallel_importer.py
>>>>>>> 295d2f63
                    - pipeline/data/requirements/data.txt
                    - pipeline/data/cjk.py
        run:
            command:
                - bash
                - -c
                - >-
                    pip3 install --upgrade pip setuptools &&
                    pip3 install -r $VCS_PATH/pipeline/data/requirements/data.txt &&
                    export PYTHONPATH=$PYTHONPATH:$VCS_PATH &&
                    python3 $VCS_PATH/pipeline/data/parallel_importer.py
                    --dataset {dataset}
                    --output_prefix $TASK_WORKDIR/artifacts/{dataset_sanitized}
                    --src {src_locale}
                    --trg {trg_locale}

    url-{src_locale}:
        description: Fetch a monolingual corpus from a URL for {src_locale}.
        label: dataset-url-{dataset_sanitized}-{src_locale}
        worker-type: b-cpu-largedisk
        dataset-config:
            provider: url
            category: mono-src
        attributes:
            cache:
                resources:
                    - pipeline/data/mono_importer.py
                    - pipeline/data/cjk.py
                from-parameters:
                    max_sentences:
                        - training_config.experiment.mono-max-sentences-src.per-dataset
        task-context:
            from-parameters:
                max_sentences:
                    - training_config.experiment.mono-max-sentences-src.per-dataset
            substitution-fields:
                - run.command
        run:
            command:
                - bash
                - -c
                - >-
                    pip3 install --upgrade pip setuptools &&
                    pip3 install -r $VCS_PATH/pipeline/data/requirements/data.txt &&
                    export PYTHONPATH=$PYTHONPATH:$VCS_PATH &&
                    python3 $VCS_PATH/pipeline/data/mono_importer.py
                    --dataset {dataset}
                    --language {src_locale}
                    --src {src_locale}
                    --trg {trg_locale}
                    --max_sentences {max_sentences}
                    --artifacts $TASK_WORKDIR/artifacts

    url-{trg_locale}:
        description: Fetch a monolingual corpus from a URL for {trg_locale}.
        label: dataset-url-{dataset_sanitized}-{trg_locale}
        worker-type: b-cpu-largedisk
        dataset-config:
            provider: url
            category: mono-trg
        attributes:
            cache:
                resources:
<<<<<<< HEAD
                    - pipeline/data/download-mono.py
=======
                    - pipeline/data/mono_importer.py
>>>>>>> 295d2f63
                    - pipeline/data/cjk.py
                from-parameters:
                    max_sentences:
                        - training_config.experiment.mono-max-sentences-trg.per-dataset
        task-context:
            from-parameters:
                max_sentences:
                    - training_config.experiment.mono-max-sentences-trg.per-dataset
            substitution-fields:
                - run.command
        run:
            command:
                - bash
                - -c
                - >-
                    pip3 install --upgrade pip setuptools &&
                    pip3 install -r $VCS_PATH/pipeline/data/requirements/data.txt &&
                    export PYTHONPATH=$PYTHONPATH:$VCS_PATH &&
                    python3 $VCS_PATH/pipeline/data/mono_importer.py
                    --dataset {dataset}
                    --language {trg_locale}
                    --src {src_locale}
                    --trg {trg_locale}
                    --max_sentences {max_sentences}
                    --artifacts $TASK_WORKDIR/artifacts

    opus-{src_locale}:
        description: Fetch a monolingual opus dataset for {src_locale}.
        label: dataset-opus-{dataset_sanitized}-{src_locale}
        worker-type: b-cpu-largedisk
        dataset-config:
            provider: opus
            category: mono-src
        attributes:
            cache:
                resources:
<<<<<<< HEAD
                    - pipeline/data/download-mono.py
=======
                    - pipeline/data/mono_importer.py
>>>>>>> 295d2f63
                    - pipeline/data/cjk.py
                from-parameters:
                    max_sentences:
                        - training_config.experiment.mono-max-sentences-src.per-dataset
        task-context:
            from-parameters:
                max_sentences:
                    - training_config.experiment.mono-max-sentences-src.per-dataset
            substitution-fields:
                - run.command
        run:
            command:
                - bash
                - -c
                - >-
                    pip3 install --upgrade pip setuptools &&
                    pip3 install -r $VCS_PATH/pipeline/data/requirements/data.txt &&
                    export PYTHONPATH=$PYTHONPATH:$VCS_PATH &&
                    python3 $VCS_PATH/pipeline/data/mono_importer.py
                    --dataset {dataset}
                    --language {src_locale}
                    --src {src_locale}
                    --trg {trg_locale}
                    --max_sentences {max_sentences}
                    --artifacts $TASK_WORKDIR/artifacts

    opus-{trg_locale}:
        description: Fetch a monolingual opus dataset for {trg_locale}.
        label: dataset-opus-{dataset_sanitized}-{trg_locale}
        worker-type: b-cpu-largedisk
        dataset-config:
            provider: opus
            category: mono-trg
        attributes:
            cache:
                resources:
<<<<<<< HEAD
                    - pipeline/data/download-mono.py
=======
                    - pipeline/data/mono_importer.py
>>>>>>> 295d2f63
                    - pipeline/data/cjk.py
                from-parameters:
                    max_sentences:
                        - training_config.experiment.mono-max-sentences-trg.per-dataset
        task-context:
            from-parameters:
                max_sentences:
                    - training_config.experiment.mono-max-sentences-trg.per-dataset
            substitution-fields:
                - run.command
        run:
            command:
                - bash
                - -c
                - >-
                    pip3 install --upgrade pip setuptools &&
                    pip3 install -r $VCS_PATH/pipeline/data/requirements/data.txt &&
                    export PYTHONPATH=$PYTHONPATH:$VCS_PATH &&
                    python3 $VCS_PATH/pipeline/data/mono_importer.py
                    --dataset {dataset}
                    --language {trg_locale}
                    --src {src_locale}
                    --trg {trg_locale}
                    --max_sentences {max_sentences}
                    --artifacts $TASK_WORKDIR/artifacts

    hplt-{src_locale}:
        description: Fetch a sample of the HPLT monolingual data for {src_locale}.
        label: dataset-hplt-{dataset_sanitized}-{src_locale}
        worker-type: b-cpu-largedisk
        dataset-config:
            provider: hplt
            category: mono-src
        attributes:
            cache:
                resources:
<<<<<<< HEAD
                    - pipeline/data/download-mono.py
=======
                    - pipeline/data/mono_importer.py
>>>>>>> 295d2f63
                    - pipeline/data/cjk.py
                from-parameters:
                    max_sentences:
                        - training_config.experiment.mono-max-sentences-src.per-dataset
                    hplt_min_doc_score:
                        - training_config.experiment.hplt-min-doc-score.mono-src
        task-context:
            from-parameters:
                max_sentences:
                    - training_config.experiment.mono-max-sentences-src.per-dataset
                hplt_min_doc_score:
                    - training_config.experiment.hplt-min-doc-score.mono-src
            substitution-fields:
                - run.command
        run:
            command:
                - bash
                - -c
                - >-
                    pip3 install --upgrade pip setuptools &&
                    pip3 install -r $VCS_PATH/pipeline/data/requirements/data.txt &&
                    export PYTHONPATH=$PYTHONPATH:$VCS_PATH &&
                    python3 $VCS_PATH/pipeline/data/mono_importer.py
                    --dataset {dataset}
                    --language {src_locale}
                    --src {src_locale}
                    --trg {trg_locale}
                    --max_sentences {max_sentences}
                    --hplt_min_doc_score {hplt_min_doc_score}
                    --artifacts $TASK_WORKDIR/artifacts

    hplt-{trg_locale}:
        description: Fetch a sample of the HPLT monolingual data for {trg_locale}.
        label: dataset-hplt-{dataset_sanitized}-{trg_locale}
        worker-type: b-cpu-largedisk
        dataset-config:
            provider: hplt
            category: mono-trg
        attributes:
            cache:
                resources:
<<<<<<< HEAD
                    - pipeline/data/download-mono.py
=======
                    - pipeline/data/mono_importer.py
>>>>>>> 295d2f63
                    - pipeline/data/cjk.py
                from-parameters:
                    max_sentences:
                        - training_config.experiment.mono-max-sentences-trg.per-dataset
                    hplt_min_doc_score:
                        - training_config.experiment.hplt-min-doc-score.mono-trg

        task-context:
            from-parameters:
                max_sentences:
                    - training_config.experiment.mono-max-sentences-trg.per-dataset
                hplt_min_doc_score:
                    - training_config.experiment.hplt-min-doc-score.mono-trg
            substitution-fields:
                - run.command
        run:
            command:
                - bash
                - -c
                - >-
                    pip3 install --upgrade pip setuptools &&
                    pip3 install -r $VCS_PATH/pipeline/data/requirements/data.txt &&
                    export PYTHONPATH=$PYTHONPATH:$VCS_PATH &&
                    python3 $VCS_PATH/pipeline/data/mono_importer.py
                    --dataset {dataset}
                    --language {trg_locale}
                    --src {src_locale}
                    --trg {trg_locale}
                    --max_sentences {max_sentences}
                    --hplt_min_doc_score {hplt_min_doc_score}
                    --artifacts $TASK_WORKDIR/artifacts

    mtdata:
        description: Fetch a mtdata dataset.
        label: dataset-mtdata-{dataset_sanitized}-{src_locale}-{trg_locale}
        worker-type: b-cpu-largedisk
        dataset-config:
            provider: mtdata
        attributes:
            cache:
                resources:
<<<<<<< HEAD
                    - pipeline/data/importers.py
                    - pipeline/data/dataset_importer.py
=======
                    - pipeline/data/parallel_downloaders.py
                    - pipeline/data/parallel_importer.py
>>>>>>> 295d2f63
                    - pipeline/data/requirements/data.txt
                    - pipeline/data/cjk.py
        run:
            command:
                - bash
                - -c
                - >-
                    pip3 install --upgrade pip setuptools &&
                    pip3 install -r $VCS_PATH/pipeline/data/requirements/data.txt &&
                    export PYTHONPATH=$PYTHONPATH:$VCS_PATH &&
                    python3 $VCS_PATH/pipeline/data/parallel_importer.py
                    --dataset {dataset}
                    --output_prefix $TASK_WORKDIR/artifacts/{dataset_sanitized}
                    --src {src_locale}
                    --trg {trg_locale}

    news-crawl-{src_locale}:
        description: Fetch a news-crawl dataset for {src_locale}.
        label: dataset-news-crawl-{dataset_sanitized}-{src_locale}
        worker-type: b-cpu-largedisk
        dataset-config:
            provider: news-crawl
            category: mono-src
        attributes:
            cache:
                resources:
                    - pipeline/data/mono_importer.py
                    - pipeline/data/cjk.py
                from-parameters:
                    max_sentences:
                        - training_config.experiment.mono-max-sentences-src.per-dataset
        task-context:
            from-parameters:
                max_sentences:
                    - training_config.experiment.mono-max-sentences-src.per-dataset
            substitution-fields:
                - run.command
        run:
            command:
                - bash
                - -c
                - >-
                    pip3 install --upgrade pip setuptools &&
                    pip3 install -r $VCS_PATH/pipeline/data/requirements/data.txt &&
                    export PYTHONPATH=$PYTHONPATH:$VCS_PATH &&
                    python3 $VCS_PATH/pipeline/data/mono_importer.py
                    --dataset {dataset}
                    --language {src_locale}
                    --src {src_locale}
                    --trg {trg_locale}
                    --max_sentences {max_sentences}
                    --artifacts $TASK_WORKDIR/artifacts

    news-crawl-{trg_locale}:
        description: Fetch a news-crawl dataset for {trg_locale}.
        label: dataset-news-crawl-{dataset_sanitized}-{trg_locale}
        worker-type: b-cpu-largedisk
        dataset-config:
            provider: news-crawl
            category: mono-trg
        attributes:
            cache:
                resources:
                    - pipeline/data/mono_importer.py
                    - pipeline/data/cjk.py
                from-parameters:
                    max_sentences:
                        - training_config.experiment.mono-max-sentences-trg.per-dataset
        task-context:
            from-parameters:
                max_sentences:
                    - training_config.experiment.mono-max-sentences-trg.per-dataset
            substitution-fields:
                - run.command
        run:
            command:
                - bash
                - -c
                - >-
                    pip3 install --upgrade pip setuptools &&
                    pip3 install -r $VCS_PATH/pipeline/data/requirements/data.txt &&
                    export PYTHONPATH=$PYTHONPATH:$VCS_PATH &&
                    python3 $VCS_PATH/pipeline/data/mono_importer.py
                    --dataset {dataset}
                    --language {trg_locale}
                    --src {src_locale}
                    --trg {trg_locale}
                    --max_sentences {max_sentences}
                    --artifacts $TASK_WORKDIR/artifacts<|MERGE_RESOLUTION|>--- conflicted
+++ resolved
@@ -30,8 +30,7 @@
         substitution-fields: []
     worker:
         docker-image: {in-tree: toolchain-build}
-        # 3 days for huge datasets
-        max-run-time: 259200
+        max-run-time: 86400
         env:
             SRC: "{src_locale}"
             TRG: "{trg_locale}"
@@ -58,13 +57,8 @@
         attributes:
             cache:
                 resources:
-<<<<<<< HEAD
-                    - pipeline/data/importers.py
-                    - pipeline/data/dataset_importer.py
-=======
                     - pipeline/data/parallel_downloaders.py
                     - pipeline/data/parallel_importer.py
->>>>>>> 295d2f63
                     - pipeline/data/requirements/data.txt
                     - pipeline/data/cjk.py
         run:
@@ -90,13 +84,8 @@
         attributes:
             cache:
                 resources:
-<<<<<<< HEAD
-                    - pipeline/data/importers.py
-                    - pipeline/data/dataset_importer.py
-=======
                     - pipeline/data/parallel_downloaders.py
                     - pipeline/data/parallel_importer.py
->>>>>>> 295d2f63
                     - pipeline/data/requirements/data.txt
                     - pipeline/data/cjk.py
         run:
@@ -123,13 +112,8 @@
         attributes:
             cache:
                 resources:
-<<<<<<< HEAD
-                    - pipeline/data/importers.py
-                    - pipeline/data/dataset_importer.py
-=======
                     - pipeline/data/parallel_downloaders.py
                     - pipeline/data/parallel_importer.py
->>>>>>> 295d2f63
                     - pipeline/data/requirements/data.txt
                     - pipeline/data/cjk.py
         run:
@@ -156,13 +140,8 @@
         attributes:
             cache:
                 resources:
-<<<<<<< HEAD
-                    - pipeline/data/importers.py
-                    - pipeline/data/dataset_importer.py
-=======
                     - pipeline/data/parallel_downloaders.py
                     - pipeline/data/parallel_importer.py
->>>>>>> 295d2f63
                     - pipeline/data/requirements/data.txt
                     - pipeline/data/cjk.py
         run:
@@ -226,11 +205,7 @@
         attributes:
             cache:
                 resources:
-<<<<<<< HEAD
-                    - pipeline/data/download-mono.py
-=======
-                    - pipeline/data/mono_importer.py
->>>>>>> 295d2f63
+                    - pipeline/data/mono_importer.py
                     - pipeline/data/cjk.py
                 from-parameters:
                     max_sentences:
@@ -267,11 +242,7 @@
         attributes:
             cache:
                 resources:
-<<<<<<< HEAD
-                    - pipeline/data/download-mono.py
-=======
-                    - pipeline/data/mono_importer.py
->>>>>>> 295d2f63
+                    - pipeline/data/mono_importer.py
                     - pipeline/data/cjk.py
                 from-parameters:
                     max_sentences:
@@ -308,11 +279,7 @@
         attributes:
             cache:
                 resources:
-<<<<<<< HEAD
-                    - pipeline/data/download-mono.py
-=======
-                    - pipeline/data/mono_importer.py
->>>>>>> 295d2f63
+                    - pipeline/data/mono_importer.py
                     - pipeline/data/cjk.py
                 from-parameters:
                     max_sentences:
@@ -349,11 +316,7 @@
         attributes:
             cache:
                 resources:
-<<<<<<< HEAD
-                    - pipeline/data/download-mono.py
-=======
-                    - pipeline/data/mono_importer.py
->>>>>>> 295d2f63
+                    - pipeline/data/mono_importer.py
                     - pipeline/data/cjk.py
                 from-parameters:
                     max_sentences:
@@ -395,11 +358,7 @@
         attributes:
             cache:
                 resources:
-<<<<<<< HEAD
-                    - pipeline/data/download-mono.py
-=======
-                    - pipeline/data/mono_importer.py
->>>>>>> 295d2f63
+                    - pipeline/data/mono_importer.py
                     - pipeline/data/cjk.py
                 from-parameters:
                     max_sentences:
@@ -441,13 +400,8 @@
         attributes:
             cache:
                 resources:
-<<<<<<< HEAD
-                    - pipeline/data/importers.py
-                    - pipeline/data/dataset_importer.py
-=======
                     - pipeline/data/parallel_downloaders.py
                     - pipeline/data/parallel_importer.py
->>>>>>> 295d2f63
                     - pipeline/data/requirements/data.txt
                     - pipeline/data/cjk.py
         run:
