# This Source Code Form is subject to the terms of the Mozilla Public
# License, v. 2.0. If a copy of the MPL was not distributed with this
# file, You can obtain one at http://mozilla.org/MPL/2.0/.
---

loader: taskgraph.loader.transform:loader

transforms:
    - taskgraph.transforms.job:transforms
    - taskgraph.transforms.task:transforms

task-defaults:
  description: "Run tests"
  run:
    using: run-task
    cwd: '{checkout}'

tasks:
  snakemake-dry-run:
    # Ensure that the snakemake workflow is still executing correctly, even though
    # taskcluster is the preferred execution environment.
    expires-after: "90 days"
    worker-type: b-linux-large
    worker:
      max-run-time: 3600
      docker-image: {in-tree: test}
    run-on-tasks-for: ["github-push", "github-pull-request"]
    run:
      command:
        - bash
        - -c
        - >-
          echo "Setting environment variables"                              &&
          export CONDA_PATH=/builds/worker/artifacts/mambaforge             &&
          export SNAKEMAKE_OUTPUT_CACHE=/builds/worker/artifacts/mambaforge &&
          export REPORTS=/builds/worker/artifacts/reports                   &&
          export MODELS=/builds/worker/artifacts/models                     &&

          echo "Install necessary dependencies"                             &&
          make conda                                                        &&
          make snakemake                                                    &&
          make git-modules                                                  &&

          echo "Start the test dry run"                                     &&
          make test-dry-run                                                 &&
          echo "Start the dry run"                                          &&
          make dry-run                                                      &&
<<<<<<< HEAD
          echo "Start the opusmt test dry run"                              &&
          CONFIG=configs/config.opusmt-test.yml make dry-run                &&
          echo "Start the opusmt dry run"                                   &&
          CONFIG=configs/config.opusmt.yml make dry-run
=======
          make test-dry-run
>>>>>>> 299d41c3

  black:
    # Run python's black formatter, which formats python files.
    expires-after: "90 days"
    worker-type: b-linux-large
    worker:
      max-run-time: 3600
      docker-image: {in-tree: test}
    run:
      command:
        - bash
        - -c
        - >-
            pip install poetry &&
            make black
    run-on-tasks-for: ["github-push", "github-pull-request"]

  lint:
    # Run ruff, a python linter.
    expires-after: "90 days"
    worker-type: b-linux-large
    worker:
      max-run-time: 3600
      docker-image: {in-tree: test}
    run:
      command:
        - bash
        - -c
        - >-
            pip install poetry &&
            make lint
    run-on-tasks-for: ["github-push", "github-pull-request"]

  taskgraph-definition:
      expires-after: "90 days"
      worker-type: b-linux-large
      worker:
          docker-image: {in-tree: base}
          max-run-time: 3600
      description: "Test the full `translations_taskgraph` to validate the latest changes"
      run-on-tasks-for: ["github-push", "github-pull-request"]
      run:
          command: >-
              pip3 install -r taskcluster/requirements.txt && taskgraph full<|MERGE_RESOLUTION|>--- conflicted
+++ resolved
@@ -45,14 +45,10 @@
           make test-dry-run                                                 &&
           echo "Start the dry run"                                          &&
           make dry-run                                                      &&
-<<<<<<< HEAD
           echo "Start the opusmt test dry run"                              &&
           CONFIG=configs/config.opusmt-test.yml make dry-run                &&
           echo "Start the opusmt dry run"                                   &&
           CONFIG=configs/config.opusmt.yml make dry-run
-=======
-          make test-dry-run
->>>>>>> 299d41c3
 
   black:
     # Run python's black formatter, which formats python files.
